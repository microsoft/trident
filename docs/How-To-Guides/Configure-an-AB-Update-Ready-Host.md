
# Configure an A/B Update Ready Host

This guide explains how to configure the host to be ready for [A/B
updates](../Reference/Glossary.md#ab-update), using the Host Configuration API.

## Goals

By following this guide, you will:

1. Declare A/B volume pairs on top of other devices using the Host
   Configuration.
1. Configure a host so that Trident can service it with A/B updates.

## Prerequisites

1. A host that has not yet been serviced by Trident.
1. A Host Configuration with the basic structure, including the
   [`storage`](../Reference/Host-Configuration/API-Reference/Storage.md)
   section.

## Instructions

### Step 0: Build a Target OS Suitable for A/B Updates

1. Build a target OS image that is suitable for A/B update servicing. As
   explained in the [glossary](../Reference/Glossary.md#ab-update), A/B update
   servicing requires **an A/B partition scheme**: two copies, or partitions, of
   the OS are kept on the system, and only one is active at a time. When an
   update is performed, the inactive copy is updated, and then the host is
   rebooted into the updated copy. Each volume that will be targeted with A/B
   updates must have two identical copies, A and B, present in the disk, forming
   a logical [A/B volume pair](../Reference/Glossary.md#ab-volume-pair). This
   means different things for the two main runtime flows:

- If you're following the [`offline-init`](../Explanation/Offline-Initialize.md)
  scenario, the VM's disk layout must follow the A/B partition scheme, and the
  active partition A must have the initial OS image deployed onto it. [Image
  Customizer](https://microsoft.github.io/azure-linux-image-tools/imagecustomizer/README.html)
  can be used to build a VM image suitable for A/B updates, by listing device
  copies in the `disks.storage` Image Customizer configuration. This guide
  focuses on configuring an A/B update-ready host on **clean install**; to
  onboard a VM to Trident, follow [this
  tutorial](../Tutorials/Onboard-a-VM-to-Trident.md).
- If you're doing [a clean install](../Reference/Glossary.md#clean-install),
  then Trident will implement the A/B partition scheme for you. The target OS
  image, i.e., a COSI file, can be built by referencing this
  [tutorial](../Tutorials/Building-AB-Update-Images-for-Install-and-Update.md).
  The OS image will target a single partition, A or B, at a time, so it must
  contain only a single set of volume copies.

### Step 1: Implement A/B Partition Scheme in `storage` Configuration

1. Add two copies of each volume to the `storage` configuration. To have Trident
   target a device with A/B updates, the `storage` section must contain
   **exactly two** copies of that device that:

- Are disk partitions of any type, [RAID
  arrays](../Reference/Host-Configuration/API-Reference/Raid.md), or [encrypted
  volumes](../Reference/Host-Configuration/API-Reference/EncryptedVolume.md).
- Are of the **same** device type.
- Have the same size.

**Naming Convention**: In Trident, it is conventional to choose a short,
descriptive string as the ID for an A/B volume pair. Then, to create the IDs for
the device copies inside the pair, the ID is suffixed with
`<ab_volume_pair_id>-a` or `<ab_volume_pair_id>-b`. For instance, an A/B volume
pair comprised of two RAID arrays, `root-a` and `root-b`, would have an ID
`root`.

### Step 2: Add `abUpdate` configuration

1. Add a `storage.abUpdate` configuration to the host configuration. The
   [`abUpdate`](../Reference/Host-Configuration/API-Reference/AbUpdate.md)
   configuration carries information about the [A/B volume
   pairs](../Reference/Glossary.md#ab-volume-pair) that are used to perform A/B
   updates.

1. In the `abUpdate` configuration, add `volumePairs`. There can be multiple A/B
   volume pairs, as long as they are mounted at different mount points. This is
   a list of A/B volume pairs that will be targeted by A/B updates. Each A/B
   volume pair consists of two devices, A and B, that have the same type and
   size and are located in the same disk.

1. Add A/B volume pairs to
   [`volumePairs`](../Reference/Host-Configuration/API-Reference/AbVolumePair.md).
   Each A/B volume pair added to `volumePairs` must contain the following three
   **required** fields:

- `id` is a unique identifier for the A/B volume pair. This is a user-defined
  string that links the A/B volume pair to the
  [`filesystems`](../Reference/Host-Configuration/API-Reference/FileSystem.md)
  configuration. The identifier needs to be unique across devices of all types,
  not just A/B volume pairs.

- `volumeAId` is the ID of the device that will be used as the A volume.
- `volumeBId` is the ID of the device that will be used as the B volume.

  For example, the Host Configuration below declares one A/B volume pair with ID
  `root`. This A/B volume pair consists of two volumes, `root-a` and `root-b`,
  that are disk partitions. They have the same partition type `root` and are of
  the same size (8G). Because the `root` A/B volume pair needs to be mounted,
  the `filesystems` configuration lists `root` with the mount point at `/`.

   ```yaml
   storage:
     disks:
       - id: disk1
         device: /dev/disk/by-path/disk1
         partitionTableType: gpt
         partitions:
           - id: root-a
             type: root
             size: 8G
           - id: root-b
             type: root
             size: 8G
           - id: esp
             type: esp
             size: 1G
     abUpdate:
       volumePairs:
         - id: root
           volumeAId: root-a
           volumeBId: root-b
     filesystems:
       - deviceId: esp
         mountPoint:
           path: /boot/efi
           options: umask=0077
       - deviceId: root
         mountPoint: /
   ```

### Step 3: Run Trident to Start A/B Update Servicing

1. Run Trident to create A/B volume pairs and prepare the host for A/B update
   servicing.

Follow [this guide](./Perform-a-Clean-Install.md) to perform a clean install. On
a clean install, Trident will:

- Create underlying device copies: disk partitions, RAID arrays, and/or
  encrypted volumes.
- Link each pair of device copies into a logical A/B volume pair.
- Service volume A in each pair, so that it becomes active in the target OS.
- If needed, mount volume A at the requested mount point after booting into the
  target OS.

To onboard a VM to Trident, follow [this
tutorial](../Tutorials/Onboard-a-VM-to-Trident.md). On `offline-init`, Trident
will:

- Adopt underlying device copies.
- Link each pair of device copies into a logical A/B volume pair.

<<<<<<< HEAD
1. Run A/B updates with Trident by following [this tutorial](../Tutorials/Performing-an-AB-Update.md). On an A/B update, Trident will:
=======
1. Run A/B updates with Trident by following [this
   tutorial](../Tutorials/Performing-an-ABUpdate.md). On an A/B update, Trident
   will:
>>>>>>> b2f7a562

   - Update the OS image on the inactive partitions, so that it becomes active
     after reboot.
   - If needed, mount the updated partitions at the mount point.

   **Important**: All A/B volume pairs will be updated in lockstep, meaning all
   pairs will have their A volumes be the active ones, or all pairs will have
   their B volumes be the active ones. This ensures system consistency across
   all A/B volumes.<|MERGE_RESOLUTION|>--- conflicted
+++ resolved
@@ -154,13 +154,9 @@
 - Adopt underlying device copies.
 - Link each pair of device copies into a logical A/B volume pair.
 
-<<<<<<< HEAD
-1. Run A/B updates with Trident by following [this tutorial](../Tutorials/Performing-an-AB-Update.md). On an A/B update, Trident will:
-=======
 1. Run A/B updates with Trident by following [this
-   tutorial](../Tutorials/Performing-an-ABUpdate.md). On an A/B update, Trident
+   tutorial](../Tutorials/Performing-an-AB-Update.md). On an A/B update, Trident
    will:
->>>>>>> b2f7a562
 
    - Update the OS image on the inactive partitions, so that it becomes active
      after reboot.
