
# Configure an A/B Update Ready Host

This guide explains how to configure the host to be ready for [A/B
updates](../Reference/Glossary.md#ab-update), using the Host Configuration API.

## Goals

By following this guide, you will:

1. Declare A/B volume pairs on top of other devices using the Host
   Configuration.
1. Configure a host so that Trident can service it with A/B updates.

## Prerequisites

1. A host that has not yet been serviced by Trident.
1. A Host Configuration with the basic structure, including the
   [`storage`](../Reference/Host-Configuration/API-Reference/Storage.md)
   section.

## Instructions

### Step 0: Build a Target OS Suitable for A/B Updates

<<<<<<< HEAD
1. Build a target OS image that is suitable for A/B update servicing. As
   explained in the [glossary](../Reference/Glossary.md#ab-update), A/B update
   servicing requires **an A/B partition scheme**: two copies, or partitions, of
   the OS are kept on the system, and only one is active at a time. When an
   update is performed, the inactive copy is updated, and then the host is
   rebooted into the updated copy. Each volume that will be targeted with A/B
   updates must have two identical copies, A and B, present in the disk, forming
   a logical [A/B volume pair](../Reference/Glossary.md#ab-volume-pair). This
   means different things for the two main runtime flows:

- If you're following the [`offline-init`](../Explanation/Offline-Init.md)
  scenario, the VM's disk layout must follow the A/B partition scheme, and the
  active partition A must have the initial OS image deployed onto it. [Image
  Customizer](https://microsoft.github.io/azure-linux-image-tools/imagecustomizer/README.html)
  can be used to build a VM image suitable for A/B updates, by listing device
  copies in the `disks.storage` Image Customizer configuration. This guide
  focuses on configuring an A/B update-ready host on **clean install**; to
  onboard a VM to Trident, follow [this
  tutorial](../Tutorials/Onboard-a-VM-to-Trident.md).
- If you're doing [a clean install](../Reference/Glossary.md#clean-install),
  then Trident will implement the A/B partition scheme for you. The target OS
  image, i.e., a COSI file, can be built by referencing this
  [tutorial](../Tutorials/Building-AB-Update-Images-for-Install-and-Update.md).
  The OS image will target a single partition, A or B, at a time, so it must
  contain only a single set of volume copies.
=======
1. Build a target OS image that is suitable for A/B update servicing. As explained in the [glossary](../Reference/Glossary.md#ab-update), A/B update servicing requires **an A/B partition scheme**: two copies, or partitions, of the OS are kept on the system, and only one is active at a time. When an update is performed, the inactive copy is updated, and then the host is rebooted into the updated copy. Each volume that will be targeted with A/B updates must have two identical copies, A and B, present in the disk, forming a logical [A/B volume pair](../Reference/Glossary.md#ab-volume-pair). This means different things for the two main runtime flows:

- If you're following the [`offline-init`](../Explanation/Offline-Initialize.md) scenario, the VM's disk layout must follow the A/B partition scheme, and the active partition A must have the initial OS image deployed onto it. [Image Customizer](https://microsoft.github.io/azure-linux-image-tools/imagecustomizer/README.html) can be used to build a VM image suitable for A/B updates, by listing device copies in the `disks.storage` Image Customizer configuration. This guide focuses on configuring an A/B update-ready host on **clean install**; to onboard a VM to Trident, follow [this tutorial](../Tutorials/Onboard-a-VM-to-Trident.md).
- If you're doing [a clean install](../Reference/Glossary.md#clean-install), then Trident will implement the A/B partition scheme for you. The target OS image, i.e., a COSI file, can be built by referencing this [tutorial](../Tutorials/Building-AB-Update-Images-for-Install-and-Update.md). The OS image will target a single partition, A or B, at a time, so it must contain only a single set of volume copies.
>>>>>>> 1b27f11b

### Step 1: Implement A/B Partition Scheme in `storage` Configuration

1. Add two copies of each volume to the `storage` configuration. To have Trident
   target a device with A/B updates, the `storage` section must contain
   **exactly two** copies of that device that:

- Are disk partitions of any type, [RAID
  arrays](../Reference/Host-Configuration/API-Reference/Raid.md), or [encrypted
  volumes](../Reference/Host-Configuration/API-Reference/EncryptedVolume.md).
- Are of the **same** device type.
- Have the same size.

**Naming Convention**: In Trident, it is conventional to choose a short,
descriptive string as the ID for an A/B volume pair. Then, to create the IDs for
the device copies inside the pair, the ID is suffixed with
`<ab_volume_pair_id>-a` or `<ab_volume_pair_id>-b`. For instance, an A/B volume
pair comprised of two RAID arrays, `root-a` and `root-b`, would have an ID
`root`.

### Step 2: Add `abUpdate` configuration

1. Add a `storage.abUpdate` configuration to the host configuration. The
   [`abUpdate`](../Reference/Host-Configuration/API-Reference/AbUpdate.md)
   configuration carries information about the [A/B volume
   pairs](../Reference/Glossary.md#ab-volume-pair) that are used to perform A/B
   updates.

1. In the `abUpdate` configuration, add `volumePairs`. There can be multiple A/B
   volume pairs, as long as they are mounted at different mount points. This is
   a list of A/B volume pairs that will be targeted by A/B updates. Each A/B
   volume pair consists of two devices, A and B, that have the same type and
   size and are located in the same disk.

1. Add A/B volume pairs to
   [`volumePairs`](../Reference/Host-Configuration/API-Reference/AbVolumePair.md).
   Each A/B volume pair added to `volumePairs` must contain the following three
   **required** fields:

- `id` is a unique identifier for the A/B volume pair. This is a user-defined
  string that links the A/B volume pair to the
  [`filesystems`](../Reference/Host-Configuration/API-Reference/FileSystem.md)
  configuration. The identifier needs to be unique across devices of all types,
  not just A/B volume pairs.

- `volumeAId` is the ID of the device that will be used as the A volume.
- `volumeBId` is the ID of the device that will be used as the B volume.

  For example, the Host Configuration below declares one A/B volume pair with ID
  `root`. This A/B volume pair consists of two volumes, `root-a` and `root-b`,
  that are disk partitions. They have the same partition type `root` and are of
  the same size (8G). Because the `root` A/B volume pair needs to be mounted,
  the `filesystems` configuration lists `root` with the mount point at `/`.

   ```yaml
   storage:
     disks:
       - id: disk1
         device: /dev/disk/by-path/disk1
         partitionTableType: gpt
         partitions:
           - id: root-a
             type: root
             size: 8G
           - id: root-b
             type: root
             size: 8G
           - id: esp
             type: esp
             size: 1G
     abUpdate:
       volumePairs:
         - id: root
           volumeAId: root-a
           volumeBId: root-b
     filesystems:
       - deviceId: esp
         mountPoint:
           path: /boot/efi
           options: umask=0077
       - deviceId: root
         mountPoint: /
   ```

### Step 3: Run Trident to Start A/B Update Servicing

1. Run Trident to create A/B volume pairs and prepare the host for A/B update
   servicing.

Follow [this guide](./Perform-a-Clean-Install.md) to perform a clean install. On
a clean install, Trident will:

- Create underlying device copies: disk partitions, RAID arrays, and/or
  encrypted volumes.
- Link each pair of device copies into a logical A/B volume pair.
- Service volume A in each pair, so that it becomes active in the target OS.
- If needed, mount volume A at the requested mount point after booting into the
  target OS.

To onboard a VM to Trident, follow [this
tutorial](../Tutorials/Onboard-a-VM-to-Trident.md). On `offline-init`, Trident
will:

- Adopt underlying device copies.
- Link each pair of device copies into a logical A/B volume pair.

1. Run A/B updates with Trident by following [this
   tutorial](../Tutorials/Performing-an-ABUpdate.md). On an A/B update, Trident
   will:

   - Update the OS image on the inactive partitions, so that it becomes active
     after reboot.
   - If needed, mount the updated partitions at the mount point.

   **Important**: All A/B volume pairs will be updated in lockstep, meaning all
   pairs will have their A volumes be the active ones, or all pairs will have
   their B volumes be the active ones. This ensures system consistency across
   all A/B volumes.<|MERGE_RESOLUTION|>--- conflicted
+++ resolved
@@ -23,7 +23,6 @@
 
 ### Step 0: Build a Target OS Suitable for A/B Updates
 
-<<<<<<< HEAD
 1. Build a target OS image that is suitable for A/B update servicing. As
    explained in the [glossary](../Reference/Glossary.md#ab-update), A/B update
    servicing requires **an A/B partition scheme**: two copies, or partitions, of
@@ -34,7 +33,7 @@
    a logical [A/B volume pair](../Reference/Glossary.md#ab-volume-pair). This
    means different things for the two main runtime flows:
 
-- If you're following the [`offline-init`](../Explanation/Offline-Init.md)
+- If you're following the [`offline-init`](../Explanation/Offline-Initialize.md)
   scenario, the VM's disk layout must follow the A/B partition scheme, and the
   active partition A must have the initial OS image deployed onto it. [Image
   Customizer](https://microsoft.github.io/azure-linux-image-tools/imagecustomizer/README.html)
@@ -49,12 +48,6 @@
   [tutorial](../Tutorials/Building-AB-Update-Images-for-Install-and-Update.md).
   The OS image will target a single partition, A or B, at a time, so it must
   contain only a single set of volume copies.
-=======
-1. Build a target OS image that is suitable for A/B update servicing. As explained in the [glossary](../Reference/Glossary.md#ab-update), A/B update servicing requires **an A/B partition scheme**: two copies, or partitions, of the OS are kept on the system, and only one is active at a time. When an update is performed, the inactive copy is updated, and then the host is rebooted into the updated copy. Each volume that will be targeted with A/B updates must have two identical copies, A and B, present in the disk, forming a logical [A/B volume pair](../Reference/Glossary.md#ab-volume-pair). This means different things for the two main runtime flows:
-
-- If you're following the [`offline-init`](../Explanation/Offline-Initialize.md) scenario, the VM's disk layout must follow the A/B partition scheme, and the active partition A must have the initial OS image deployed onto it. [Image Customizer](https://microsoft.github.io/azure-linux-image-tools/imagecustomizer/README.html) can be used to build a VM image suitable for A/B updates, by listing device copies in the `disks.storage` Image Customizer configuration. This guide focuses on configuring an A/B update-ready host on **clean install**; to onboard a VM to Trident, follow [this tutorial](../Tutorials/Onboard-a-VM-to-Trident.md).
-- If you're doing [a clean install](../Reference/Glossary.md#clean-install), then Trident will implement the A/B partition scheme for you. The target OS image, i.e., a COSI file, can be built by referencing this [tutorial](../Tutorials/Building-AB-Update-Images-for-Install-and-Update.md). The OS image will target a single partition, A or B, at a time, so it must contain only a single set of volume copies.
->>>>>>> 1b27f11b
 
 ### Step 1: Implement A/B Partition Scheme in `storage` Configuration
 
