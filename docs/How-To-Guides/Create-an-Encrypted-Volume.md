
# Create an Encrypted Volume

This guide explains how to create a new [encrypted
volume](../Reference/Host-Configuration/API-Reference/EncryptedVolume.md) on
[clean install](../Reference/Glossary.md#clean-install) with Trident, using the
Host Configuration API.

## Goals

By following this guide, you will:

1. Declare an encrypted volume using the Host Configuration API.
1. Configure an encrypted volume to be mounted at specified mount points in the
   target OS.
1. Set optional settings: recovery key and PCR encryption.
1. Create an encrypted volume on the target OS with Trident.

<<<<<<< HEAD
This guide will not cover adopting an existing encrypted volume in the
[`offline-init`](../Explanation/Offline-Init.md) scenario or creating a new
encrypted device on A/B updates, as Trident does **not** support these features.
=======
This guide will not cover adopting an existing encrypted volume in the [`offline-init`](../Explanation/Offline-Initialize.md) scenario or creating a new encrypted device on A/B updates, as Trident does **not** support these features.
>>>>>>> 1b27f11b

## Prerequisites

1. A host that has not yet been serviced by Trident.
1. A Host Configuration with the basic structure, including the
   [`storage`](../Reference/Host-Configuration/API-Reference/Storage.md)
   section.

## Steps

### Step 1: Create Devices to Encrypt

1. Create a device to encrypt using the Host Configuration API. Trident supports
   encrypting devices of the following types:

   - Disk partition of a supported type.
   - Software RAID array, whose first disk partition is of a supported type.[^1]
     [This how-to guide](./Create-a-RAID-Array.md) outlines how to create a new
     RAID array.

[^1]: **Supported type** refers to any partition type, excluding a list of
    blocked types, as described in [the API doc on encrypted
    volumes](../Reference/Host-Configuration/API-Reference/EncryptedVolume.md).

### Step 2: Add `encryption` Configuration

1. Inside the Host Configuration, under `storage`, add a new [`encryption`
   config](../Reference/Host-Configuration/API-Reference/Encryption.md). Add a
   new encrypted volume to the `encryption.volumes` section, completing these
   three **required** fields:

   - `id` is the ID of the LUKS-encrypted volume to create. It must be non-empty
     and unique among the IDs of all block devices in the Host Configuration.
     This includes the IDs of all disk partitions, encrypted volumes, software
     RAID arrays, and A/B volume pairs.
   - `deviceName` is the name of an encrypted device to create under
     `/dev/mapper` when opening the volume. It should be a valid file name and
     unique among all encrypted volumes, as well as among the Device Mapper
     devices.
   - `deviceId` must correspond to a Trident-registered ID of the device in the
     Host Configuration. In other words, it is the ID of the partition or RAID
     array to encrypt. It also must be unique among the list of encrypted
     volumes.

   For example, the following configuration creates a new encrypted volume with
   ID `enc-web-partition` and device name `luks-web-partition`. It encrypts
   another block device, a partition with an ID `web-partition`.

   ```yaml
   storage:
      encryption:
         volumes:
            - id: enc-web-partition
               deviceName: luks-web-partition
               deviceId: web-partition
   ```

   The naming convention for encrypted volumes in Trident is to prefix the ID of
   the partition or RAID array with `enc-<device_id>` to create the ID of the
   encrypted volume, and prefix it with `luks-<device_id>` to create its device
   name.

1. If the encrypted volume needs to be mounted, the `storage.filesystems`
   configuration must be updated to request that.

   ```yaml
   storage:
      filesystems:
         - deviceId: enc-web-partition
            source: new
            mountPoint: /web
   ```

   For example, this configuration describes that the encrypted volume with ID
   `enc-web-partition` from above should be mounted at `/web`, by creating a new
   filesystem. [The API on
   filesystems](../Reference/Host-Configuration/API-Reference/FileSystem.md)
   contains more information on the flesystems config.

### Step 3: Configure Encryption Settings

1. It is strongly advised to configure a recovery key file, as it plays a
pivotal role in data recovery. To do so, update the `encryption` configuration
to include a `recoveryKeyUrl`, a local URL to read the recovery key from. The
recovery key file serves as an essential fallback to recover data should TPM 2.0
automatic decryption fail. If not specified, only the TPM 2.0 device will be
enrolled. Please refer to [the API doc on the `encryption`
configuration](../Reference/Host-Configuration/API-Reference/Encryption.md) for
additional information on `recoveryKeyUrl`.

1. You can also configure which TPM 2.0 PCRs to seal the encrypted volumes to,
by updating the `pcrs` field. Please refer to [the API doc on the `encryption`
configuration](../Reference/Host-Configuration/API-Reference/Encryption.md) for
additional information on `pcrs`.

### Step 4: Run Trident to Create Encrypted Volumes

1. [Run `trident install`](./Perform-a-Clean-Install.md) to create the encrypted
   volume in the target OS. Trident will:

   - Generate a recovery key, or use the provided recovery key.
   - Create a LUKS-encrypted volume on the specified device.
   - Seal the encryption key to the state of the TPM 2.0 device.

1. Once the host boots into the target OS, the encrypted volume will be
   automatically unlocked, as long as the TPM 2.0 state is as expected. If the
   boot sequence is somehow corrupted, then the user will be able to manually
   input the recovery key to unlock the encrypted volume.<|MERGE_RESOLUTION|>--- conflicted
+++ resolved
@@ -16,13 +16,10 @@
 1. Set optional settings: recovery key and PCR encryption.
 1. Create an encrypted volume on the target OS with Trident.
 
-<<<<<<< HEAD
 This guide will not cover adopting an existing encrypted volume in the
-[`offline-init`](../Explanation/Offline-Init.md) scenario or creating a new
-encrypted device on A/B updates, as Trident does **not** support these features.
-=======
-This guide will not cover adopting an existing encrypted volume in the [`offline-init`](../Explanation/Offline-Initialize.md) scenario or creating a new encrypted device on A/B updates, as Trident does **not** support these features.
->>>>>>> 1b27f11b
+[`offline-init`](../Explanation/Offline-Initialize.md) scenario or creating a
+new encrypted device on A/B updates, as Trident does **not** support these
+features.
 
 ## Prerequisites
 
