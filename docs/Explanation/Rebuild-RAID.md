--- conflicted
+++ resolved
@@ -62,12 +62,9 @@
 
 **Note**: Trident does not handle Steps 1 and 2; these must be performed by the user.
 
-<<<<<<< HEAD
-Please refer to [Trident Rebuild RAID](../How-To-Guides/Rebuild-RAID-Array.md)
-for more details on how to run Trident Rebuild-RAID.
-=======
-Please refer to [Rebuild RAID Array](../How-To-Guides/Rebuild-RAID-Array.md) for more details on how to run [`trident rebuild-raid`](../Reference/Trident-CLI.md#rebuild-raid).
->>>>>>> 7cbdbb92
+Please refer to [Rebuild RAID Array](../How-To-Guides/Rebuild-RAID-Array.md) for
+more details on how to run
+[`trident rebuild-raid`](../Reference/Trident-CLI.md#rebuild-raid).
 
 ### What Is Trident Doing Internally
 
