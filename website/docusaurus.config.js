// @ts-check
// `@type` JSDoc annotations allow editor autocompletion and type checking
// (when paired with `@ts-check`).
// There are various equivalent ways to declare your Docusaurus config.
// See: https://docusaurus.io/docs/api/docusaurus-config

import { themes as prismThemes } from "prism-react-renderer"
import path from "path"
import fs from "fs"

// This runs in Node.js - Don't use client-side code here (browser APIs, JSX...)
function getVersions() {
  const versionsPath = path.resolve(__dirname, "versions.json")
  if (fs.existsSync(versionsPath)) {
    return require(versionsPath);
  }
  return ["current"];
}
function getDocsVersions() {
  let currentVersion = getLatestVersion()
  let versions = getVersions()
  const result = {}

  versions.forEach((version) => {
    if (version === "current") {
      result[version] = {
        label: "dev",
        banner: "unreleased",
        badge: false,
      }
    } else if (version !== currentVersion) {
      result[version] = {
        banner: "unmaintained",
        badge: false,
      }
    } else {
      result[version] = {
        banner: "none",
        badge: false,
      }
    }
  })
  return result
}

function getLatestVersion() {
  let versions = getVersions()
  if (versions.length < 1) {
    return "current"
  }
  return versions[0]
}

/** @type {import('@docusaurus/types').Config} */
const config = {
  title: "Trident",
  tagline: "Azure Linux deployment and update agent",
  // favicon: 'img/favicon.ico',

  // Future flags, see https://docusaurus.io/docs/api/docusaurus-config#future
  future: {
    v4: true, // Improve compatibility with the upcoming Docusaurus v4
  },

  // When GitHub Pages is public
  // url: 'https://microsoft.github.io',
  // baseUrl: '/trident/',

  // While GitHub Pages is private
  url: "https://vigilant-adventure-5jnm363.pages.github.io/",
  baseUrl: "/",

  // GitHub pages deployment config.
  // If you aren't using GitHub pages, you don't need these.
  organizationName: "Microsoft", // Usually your GitHub org/user name.
  projectName: "trident", // Usually your repo name.

<<<<<<< HEAD
  onBrokenLinks: "throw",
  onBrokenMarkdownLinks: "warn",
=======
  onBrokenLinks: 'throw',

  markdown: {
    hooks: {
      onBrokenMarkdownLinks: 'throw',
    },
  },
>>>>>>> 21362953

  // Even if you don't use internationalization, you can use this field to set
  // useful metadata like html lang. For example, if your site is Chinese, you
  // may want to replace "en" with "zh-Hans".
  i18n: {
    defaultLocale: "en",
    locales: ["en"],
  },

  presets: [
    [
      "classic",
      /** @type {import('@docusaurus/preset-classic').Options} */
      ({
        docs: {
          routeBasePath: "/docs/",
          lastVersion: getLatestVersion(),
          versions: getDocsVersions(),
          sidebarPath: "./sidebars.js",
          // Please change this to your repo.
          // Remove this to remove the "edit this page" links.
          editUrl:
            "https://github.com/microsoft/trident/tree/main/docs/",
        },
        theme: {
          customCss: "./src/css/custom.css",
        },
      }),
    ],
  ],

  themeConfig:
    /** @type {import('@docusaurus/preset-classic').ThemeConfig} */
    ({
      // image: 'img/trident-social-card.jpg',
      navbar: {
        title: "Trident",
        // logo: {
        //   alt: 'Trident Logo',
        //   src: 'img/logo.svg',
        // },
        items: [
          {
            type: "doc",
            docId: "Trident",
            position: "left",
            label: "Docs",
          },
          {
            type: "docsVersionDropdown",
            position: "left",
          },
          {
            href: "https://github.com/microsoft/trident",
            label: "GitHub",
            position: "right",
          },
        ],
      },
      footer: {
        style: "dark",
        links: [
          {
            title: "Docs",
            items: [
              {
                label: "Docs",
                to: "/docs/Trident",
              },
            ],
          },
          {
            title: "Community",
            items: [
              // {
              //   label: 'Stack Overflow',
              //   href: 'https://stackoverflow.com/questions/tagged/trident',
              // },
              // {
              //   label: 'Discord',
              //   href: 'https://discordapp.com/invite/trident',
              // },
              // {
              //   label: 'X',
              //   href: 'https://x.com/trident',
              // },
            ],
          },
          {
            title: "More",
            items: [
              {
                label: "GitHub",
                href: "https://github.com/microsoft/trident",
              },
            ],
          },
        ],
        // copyright: `Copyright © ${new Date().getFullYear()} Microsoft.`,
      },
      prism: {
        theme: prismThemes.github,
        darkTheme: prismThemes.dracula,
        additionalLanguages: ["bash"],
      },
    }),
  themes: [
    [
      require.resolve("@easyops-cn/docusaurus-search-local"),
      /** @type {import("@easyops-cn/docusaurus-search-local").PluginOptions} */
      {
        hashed: true,
      },
    ],
    "@docusaurus/theme-mermaid",
  ],
  markdown: {
    mermaid: true,
  },
}
export default config;<|MERGE_RESOLUTION|>--- conflicted
+++ resolved
@@ -75,18 +75,13 @@
   organizationName: "Microsoft", // Usually your GitHub org/user name.
   projectName: "trident", // Usually your repo name.
 
-<<<<<<< HEAD
   onBrokenLinks: "throw",
-  onBrokenMarkdownLinks: "warn",
-=======
-  onBrokenLinks: 'throw',
 
   markdown: {
     hooks: {
-      onBrokenMarkdownLinks: 'throw',
+      onBrokenMarkdownLinks: "throw",
     },
   },
->>>>>>> 21362953
 
   // Even if you don't use internationalization, you can use this field to set
   // useful metadata like html lang. For example, if your site is Chinese, you
