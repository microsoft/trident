--- conflicted
+++ resolved
@@ -12,13 +12,7 @@
 function getVersions() {
   const versionsPath = path.resolve(__dirname, "versions.json")
   if (fs.existsSync(versionsPath)) {
-<<<<<<< HEAD
-    return require(versionsPath)
-  } else {
-    return ["current"]
-=======
     return require(versionsPath);
->>>>>>> 7cbdbb92
   }
   return ["current"];
 }
