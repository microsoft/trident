--- conflicted
+++ resolved
@@ -4,13 +4,9 @@
 // There are various equivalent ways to declare your Docusaurus config.
 // See: https://docusaurus.io/docs/api/docusaurus-config
 
-<<<<<<< HEAD
 import { themes as prismThemes } from "prism-react-renderer"
-=======
-import { themes as prismThemes } from 'prism-react-renderer';
 import path from "path";
 import fs from "fs";
->>>>>>> 58ae0280
 
 // This runs in Node.js - Don't use client-side code here (browser APIs, JSX...)
 function getVersions() {
@@ -91,16 +87,16 @@
         locales: ["en"],
     },
 
-<<<<<<< HEAD
     presets: [
         [
             "classic",
             /** @type {import('@docusaurus/preset-classic').Options} */
             ({
                 docs: {
-                    path: "../docs",
                     routeBasePath: "/docs/",
                     sidebarPath: "./sidebars.js",
+                    lastVersion: getLatestVersion(),
+                    versions: getDocsVersions(),
                     // Please change this to your repo.
                     // Remove this to remove the "edit this page" links.
                     editUrl:
@@ -111,30 +107,8 @@
                 },
             }),
         ],
-=======
-  presets: [
-    [
-      'classic',
-      /** @type {import('@docusaurus/preset-classic').Options} */
-      ({
-        docs: {
-          routeBasePath: '/docs/',
-          lastVersion: getLatestVersion(),
-          versions: getDocsVersions(),
-          sidebarPath: './sidebars.js',
-          // Please change this to your repo.
-          // Remove this to remove the "edit this page" links.
-          editUrl:
-            'https://github.com/microsoft/trident/tree/main/docs/',
-        },
-        theme: {
-          customCss: './src/css/custom.css',
-        },
-      }),
->>>>>>> 58ae0280
     ],
 
-<<<<<<< HEAD
     themeConfig:
         /** @type {import('@docusaurus/preset-classic').ThemeConfig} */
         ({
@@ -151,6 +125,10 @@
                         docId: "Trident",
                         position: "left",
                         label: "Docs",
+                    },
+                    {
+                        type: "docsVersionDropdown",
+                        position: "left",
                     },
                     {
                         href: "https://github.com/microsoft/trident",
@@ -212,104 +190,12 @@
             /** @type {import("@easyops-cn/docusaurus-search-local").PluginOptions} */
             {
                 hashed: true,
-                docsRouteBasePath: "docs",
-                docsDir: "../docs",
-                searchContextByPaths: [
-                    {
-                        label: "Documents",
-                        path: "docs",
-                    },
-                ],
-                hideSearchBarWithNoSearchContext: true,
             },
         ],
         "@docusaurus/theme-mermaid",
-=======
-  themeConfig:
-    /** @type {import('@docusaurus/preset-classic').ThemeConfig} */
-    ({
-      // image: 'img/trident-social-card.jpg',
-      navbar: {
-        title: 'Trident',
-        // logo: {
-        //   alt: 'Trident Logo',
-        //   src: 'img/logo.svg',
-        // },
-        items: [
-          {
-            type: 'doc',
-            docId: 'Trident',
-            position: 'left',
-            label: 'Docs',
-          },
-          {
-            type: "docsVersionDropdown",
-            position: "left",
-          },
-          {
-            href: 'https://github.com/microsoft/trident',
-            label: 'GitHub',
-            position: 'right',
-          },
-        ],
-      },
-      footer: {
-        style: 'dark',
-        links: [
-          {
-            title: 'Docs',
-            items: [
-              {
-                label: 'Docs',
-                to: '/docs/Trident',
-              },
-            ],
-          },
-          {
-            title: 'Community',
-            items: [
-              // {
-              //   label: 'Stack Overflow',
-              //   href: 'https://stackoverflow.com/questions/tagged/trident',
-              // },
-              // {
-              //   label: 'Discord',
-              //   href: 'https://discordapp.com/invite/trident',
-              // },
-              // {
-              //   label: 'X',
-              //   href: 'https://x.com/trident',
-              // },
-            ],
-          },
-          {
-            title: 'More',
-            items: [
-              {
-                label: 'GitHub',
-                href: 'https://github.com/microsoft/trident',
-              },
-            ],
-          },
-        ],
-        // copyright: `Copyright © ${new Date().getFullYear()} Microsoft.`,
-      },
-      prism: {
-        theme: prismThemes.github,
-        darkTheme: prismThemes.dracula,
-      },
-    }),
-  themes: [
-    [
-      require.resolve("@easyops-cn/docusaurus-search-local"),
-      /** @type {import("@easyops-cn/docusaurus-search-local").PluginOptions} */
-      {
-        hashed: true,
-      },
->>>>>>> 58ae0280
     ],
     markdown: {
         mermaid: true,
     },
 }
-export default config+export default config;