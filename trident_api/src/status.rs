--- conflicted
+++ resolved
@@ -73,15 +73,9 @@
     /// Update that requires rebooting the host.
     UpdateAndReboot = 3,
     /// Update that requires switching to a different root partition and rebooting.
-<<<<<<< HEAD
     AbUpdate = 4,
-    /// Clean install of the runtime OS image when the host is booted from the provisioning OS.
+    /// Clean install of the target OS image when the host is booted from the provisioning OS.
     CleanInstall = 5,
-=======
-    AbUpdate = 3,
-    /// Clean install of the target OS image when the host is booted from the provisioning OS.
-    CleanInstall = 4,
->>>>>>> 54fea492
     /// No servicing is currently in progress.
     #[default]
     NoActiveServicing = 0,
