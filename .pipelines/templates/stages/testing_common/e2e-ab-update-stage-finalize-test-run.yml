parameters:
  - name: buildPurpose
    type: string
    default: "post_merge"
    values:
      - daily
      - pullrequest
      - post_merge
      - validation
      - weekly

  - name: tridentConfigurationName
    type: string
    default: ""

  - name: deploymentEnvironment
    type: string
    default: virtualMachine

  - name: runtimeEnv
    displayName: "Runtime environment (host vs container)"
    type: string
    default: "host"
    values:
      - host
      - container

  - name: hostIp
    type: string
    default: ""

  - name: tridentConfigPath
    type: string

  - name: jUnitXMLIdentifier
    type: string
    default: trident_e2e_tests

  - name: sshKeyPath
    type: string
    default: $(Build.SourcesDirectory)/e2e_tests/helpers/key

  - name: userName
    type: string
    default: "testing-user"

  - name: artifactsDirectory
    type: string
    default: artifacts/test-image

  - name: netlistenPort
    type: number
    default: 4000

  - name: netlistenConfigFile
    type: string
    default: ""

steps:
  - bash: |
      set -eux
      # If there is a netlisten process, kill it so there is no port clash in the instance
      if pgrep netlisten > /dev/null; then pkill netlisten; fi

      ./bin/netlisten -m $(Build.SourcesDirectory)/trident-stage-update-metrics.jsonl \
          -p ${{ parameters.netlistenPort }} \
          -s "${{ parameters.artifactsDirectory }}" > ./stage-ab-update-deployment.log 2>&1 &

      echo "Running script to stage A/B update..."
      ./bin/storm-trident helper ab-update \
          "${{ parameters.sshKeyPath }}" \
          "${{ parameters.hostIp }}" \
          "${{ parameters.userName }}" \
          "${{ parameters.runtimeEnv }}" \
          --trident-config $(tridentConfigFile) \
          --version $(version) \
          --stage-ab-update
    timeoutInMinutes: 5
    workingDirectory: $(Build.SourcesDirectory)
    displayName: "🔄 Stage A/B update"
    condition: and(succeeded(), ne(variables['abActiveVolume'], 'null'))

  - template: ../testing_common/display-deployment-logs.yml
    parameters:
      deploymentLogPath: $(Build.SourcesDirectory)/stage-ab-update-deployment.log

  - bash: |
      set -eux
      python3 -u -m pytest \
          -m "ab_update_staged" \
          --capture=no \
          --junit-xml=${{ parameters.tridentConfigurationName }}_${{ parameters.jUnitXMLIdentifier }}_ab_update_A_$(System.JobAttempt).junit.xml \
          --host ${{ parameters.hostIp }} \
          --runtime-env ${{ parameters.runtimeEnv }} \
          --configuration ${{ parameters.tridentConfigPath }} \
          --ab-active-volume $(abActiveVolume)
    timeoutInMinutes: 10
    workingDirectory: $(Build.SourcesDirectory)/e2e_tests
    displayName: "🔬 Run tests to validate staging of A/B update"
    condition: and(succeeded(), ne(variables['abActiveVolume'], 'null'))

  - template: ../testing_common/trident-metrics.yml
    parameters:
      tridentSourceDirectory: $(Build.SourcesDirectory)
      tridentConfigPath: ${{ parameters.tridentConfigPath }}
      deploymentEnvironment: ${{ parameters.deploymentEnvironment }}
      runtimeEnvironment: ${{ parameters.runtimeEnv }}
      tridentConfigurationName: ${{ parameters.tridentConfigurationName }}
      metricsFile: $(Build.SourcesDirectory)/trident-stage-update-metrics.jsonl
      tridentOperation: ab-update
      ${{ if eq(variables['Build.SourceBranchName'], 'main') }}:
        kustoTableName: main
      ${{ if ne(variables['Build.SourceBranchName'], 'main') }}:
        kustoTableName: dev

  - bash: |
      set -eux

      NETLISTEN_CONFIG_ARGS=""
      if [ -n "${{ parameters.netlistenConfigFile }}" ]; then
        NETLISTEN_CONFIG_ARGS="--config ${{ parameters.netlistenConfigFile }}"
      fi

      # If there is a netlisten process, kill it so there is no port clash in the instance
      if pgrep netlisten > /dev/null; then pkill netlisten; fi
      ./bin/netlisten $NETLISTEN_CONFIG_ARGS \
          -m $(Build.SourcesDirectory)/trident-finalize-update-metrics.jsonl \
          -p ${{ parameters.netlistenPort }} \
          -s "${{ parameters.artifactsDirectory }}" > ./finalize-ab-update.log 2>&1 &

      echo "Running script to finalize A/B update..."
      ./bin/storm-trident helper ab-update \
          "${{ parameters.sshKeyPath }}" \
          "${{ parameters.hostIp }}" \
          "${{ parameters.userName }}" \
          "${{ parameters.runtimeEnv }}" \
          --trident-config $(tridentConfigFile) \
          --version $(version) \
          --finalize-ab-update

      current_version=$(echo $(version))
      new_version=$((current_version + 1))
      # Un-set the 'x' flag to avoid errors.
      set +x
      echo "##vso[task.setvariable variable=version]$new_version"
      echo "##vso[task.setvariable variable=abActiveVolume]volume-b"
    timeoutInMinutes: 15
    workingDirectory: $(Build.SourcesDirectory)
    displayName: "🔄 Finalize A/B update into runtime OS B"
    condition: and(succeeded(), ne(variables['abActiveVolume'], 'null'))

  - template: ../testing_common/display-serial-logs.yml
    parameters:
      netlistenConfigFile: ${{ parameters.netlistenConfigFile }}
      outputDirectory: $(ob_outputDirectory)
      partition: B
      artifactPrefix: "finalize-ab-update"

  - template: ../testing_common/display-deployment-logs.yml
    parameters:
      deploymentLogPath: $(Build.SourcesDirectory)/finalize-ab-update.log

  - bash: |
      set -eux
      $(Build.SourcesDirectory)/bin/storm-trident helper check-ssh \
          "${{ parameters.sshKeyPath }}" \
          "${{ parameters.hostIp }}" \
          "${{ parameters.userName }}" \
          "${{ parameters.runtimeEnv }}"
    displayName: "🤝 Check SSH connection after booting into runtime OS B"
    condition: and(succeeded(), ne(variables['abActiveVolume'], 'null'))

  - bash: |
      set -eux
      ./bin/storm-trident helper boot-metrics \
          "${{ parameters.sshKeyPath }}" \
          "${{ parameters.hostIp }}" \
          "${{ parameters.userName }}" \
          "${{ parameters.runtimeEnv }}" \
          --metrics-file $(Build.SourcesDirectory)/trident-finalize-update-metrics.jsonl \
          --metrics-operation update1
    displayName: "Create boot metrics for booting into runtime OS B"
    condition: and(succeeded(), ne(variables['abActiveVolume'], 'null'))

  - template: ../testing_common/trident-metrics.yml
    parameters:
      tridentSourceDirectory: $(Build.SourcesDirectory)
      tridentConfigPath: ${{ parameters.tridentConfigPath }}
      deploymentEnvironment: ${{ parameters.deploymentEnvironment }}
      runtimeEnvironment: ${{ parameters.runtimeEnv }}
      tridentConfigurationName: ${{ parameters.tridentConfigurationName }}
      metricsFile: $(Build.SourcesDirectory)/trident-finalize-update-metrics.jsonl
      tridentOperation: ab-update
      ${{ if eq(variables['Build.SourceBranchName'], 'main') }}:
        kustoTableName: main
      ${{ if ne(variables['Build.SourceBranchName'], 'main') }}:
        kustoTableName: dev

  - bash: |
      set -eux
      python3 -u -m pytest \
          -m "${{ parameters.buildPurpose }}" \
          --capture=no \
          --junit-xml=${{ parameters.tridentConfigurationName }}_${{ parameters.jUnitXMLIdentifier }}_stage_finalize_ab_update_B_$(System.JobAttempt).junit.xml \
          --host ${{ parameters.hostIp }} \
          --runtime-env ${{ parameters.runtimeEnv }} \
          --configuration ${{ parameters.tridentConfigPath }} \
          --ab-active-volume $(abActiveVolume)
    timeoutInMinutes: 5
    workingDirectory: $(Build.SourcesDirectory)/e2e_tests
    displayName: "🔬 Run Trident E2E tests after A/B update into runtime OS B"
    condition: and(succeeded(), ne(variables['abActiveVolume'], 'null'))

  - task: PublishTestResults@2
    condition: and(succeededOrFailed(), ne(variables['abActiveVolume'], 'null'))
    inputs:
      testResultsFormat: JUnit
      testResultsFiles: ./e2e_tests/${{ parameters.tridentConfigurationName }}_${{ parameters.jUnitXMLIdentifier }}_stage_finalize_ab_update_B_$(System.JobAttempt).junit.xml
      testRunTitle: ${{ parameters.deploymentEnvironment }}_trident_e2e_tests_${{ parameters.tridentConfigurationName }}_stage_finalize_ab_update_B_$(System.JobAttempt)
    displayName: "Publish test results for A/B update into runtime OS A that was staged and finalized independently"

  - bash: |
<<<<<<< HEAD
     mkdir -p $(Build.ArtifactStagingDirectory)/ONEBRANCH_ARTIFACT
     cp ./e2e_tests/${{ parameters.tridentConfigurationName }}_${{ parameters.jUnitXMLIdentifier }}_stage_finalize_ab_update_B_$(System.JobAttempt).junit.xml $(Build.ArtifactStagingDirectory)/ONEBRANCH_ARTIFACT/
    displayName: "Prepare JUnit XML for artifact publishing"
    condition: and(succeededOrFailed(), ne(variables['abActiveVolume'], 'null'))

  - task: PublishBuildArtifacts@1
    displayName: "Publish JUnit XML for stage-finalise A/B update B"
    condition: and(succeededOrFailed(), ne(variables['abActiveVolume'], 'null'))
    inputs:
      pathToPublish: $(Build.ArtifactStagingDirectory)/ONEBRANCH_ARTIFACT
      artifactName: trident_stage_finalize_ab_update_B_test_results

  # 1) Download the previously published JUnit XML files
  - task: DownloadPipelineArtifact@2
    displayName: 'Download JUnit test results'
    inputs:
      artifact: 'trident_stage_finalize_ab_update_B_test_results'   # ✅ This must exactly match the 'artifactName' you used in PublishBuildArtifacts@1
      path: '$(Build.ArtifactStagingDirectory)/junits'

# 2) Filter out only the stage-finalize AB update B test reports
  - bash: |
     mkdir -p $(Build.ArtifactStagingDirectory)/filtered-junits
     cp $(Build.ArtifactStagingDirectory)/junits/*stage_finalize_ab_update_B*.xml \
       $(Build.ArtifactStagingDirectory)/filtered-junits/
     echo "Filtered JUnit files:"
     ls -la $(Build.ArtifactStagingDirectory)/filtered-junits/
    displayName: 'Filter JUnit files for dashboard push'

# 3) Invoke common template to push results into your DB
  - template: ../common/dbCommunication/push-test-results-to-db.yaml
    parameters:
      marinerTridentPipelinesSourceDirectory: '$(Build.SourcesDirectory)' 
      junitFilesDirectory:                    '$(Build.ArtifactStagingDirectory)/filtered-junits'
      isStaging:                              true
      buildConfigArtifactName:                'build-number-trident-stage-finalize'
      architecture:                           'x86_64'
      test_suite_name:                        'trident-stage-finalize'
      test_type_prefix:                       '${{ parameters.buildPurpose }}'
=======
      set -eux
      mkdir -p ${{ variables.artifactsDirectory }}/junit
      sudo cp "./e2e_tests/${{ parameters.tridentConfigurationName }}_${{ parameters.jUnitXMLIdentifier }}_stage_finalize_ab_update_B_$(System.JobAttempt).junit.xml" "${{ variables.artifactsDirectory }}/junit."
    displayName: Copy junit results to artifact directory
    condition: and(succeededOrFailed(), ne(variables['abActiveVolume'], 'null'))
>>>>>>> 179e762b
<|MERGE_RESOLUTION|>--- conflicted
+++ resolved
@@ -220,7 +220,6 @@
     displayName: "Publish test results for A/B update into runtime OS A that was staged and finalized independently"
 
   - bash: |
-<<<<<<< HEAD
      mkdir -p $(Build.ArtifactStagingDirectory)/ONEBRANCH_ARTIFACT
      cp ./e2e_tests/${{ parameters.tridentConfigurationName }}_${{ parameters.jUnitXMLIdentifier }}_stage_finalize_ab_update_B_$(System.JobAttempt).junit.xml $(Build.ArtifactStagingDirectory)/ONEBRANCH_ARTIFACT/
     displayName: "Prepare JUnit XML for artifact publishing"
@@ -258,11 +257,4 @@
       buildConfigArtifactName:                'build-number-trident-stage-finalize'
       architecture:                           'x86_64'
       test_suite_name:                        'trident-stage-finalize'
-      test_type_prefix:                       '${{ parameters.buildPurpose }}'
-=======
-      set -eux
-      mkdir -p ${{ variables.artifactsDirectory }}/junit
-      sudo cp "./e2e_tests/${{ parameters.tridentConfigurationName }}_${{ parameters.jUnitXMLIdentifier }}_stage_finalize_ab_update_B_$(System.JobAttempt).junit.xml" "${{ variables.artifactsDirectory }}/junit."
-    displayName: Copy junit results to artifact directory
-    condition: and(succeededOrFailed(), ne(variables['abActiveVolume'], 'null'))
->>>>>>> 179e762b
+      test_type_prefix:                       '${{ parameters.buildPurpose }}'