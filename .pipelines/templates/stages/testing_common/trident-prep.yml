--- conflicted
+++ resolved
@@ -43,11 +43,7 @@
 
       if [ "${{ parameters.config }}" == "misc" ]; then
         build_id="$(Build.BuildId)"
-<<<<<<< HEAD
-        oci_url="oci://maritimuspublic.azurecr.io/${{ parameters.imageName }}:$(TAG_BASE).1"
-=======
-        oci_url="oci://maritimusdev.azurecr.io/${{ parameters.imageName }}:v${build_id}.${{ parameters.config }}.1"
->>>>>>> b9af61a6
+        oci_url="oci://maritimusdev.azurecr.io/${{ parameters.imageName }}:$(TAG_BASE).1"
         cmd+=(--ociUrl "$oci_url")
       fi
 
