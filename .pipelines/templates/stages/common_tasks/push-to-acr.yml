parameters:
  - name: "imageName"
    displayName: "Test image name, doubling as repository name"
    type: string
    values:
      - trident-testimage
      - trident-container-testimage

  - name: "config"
    displayName: "Trident configuration"
    type: string

  - name: "deploymentEnvironment"
    type: string
    values:
      - virtualMachine
      - bareMetal

steps:
  - bash: |
      set -eux

<<<<<<< HEAD
      if [ ${{ parameters.config }} == 'extensions' ]; then
        ./bin/storm-trident helper build-extension-images --build-sysexts --num-clones 2
        ls
        sha384sum test-sysext-1.raw
        sha384sum test-sysext-2.raw
      elif [ ${{ parameters.config }} == 'root-verity' ]; then
        ./bin/storm-trident helper build-extension-images --build-confexts --num-clones 2
      else
=======
      if [ "${{ parameters.config }}" != 'extensions' ]; then
>>>>>>> e4c85a8a
        echo "Skipping step. Configuration is '${{ parameters.config }}'."
        exit 0
      fi

<<<<<<< HEAD
=======
      ./bin/storm-trident script build-extension-images --build-sysexts --build-confexts --num-clones 2

>>>>>>> e4c85a8a
    displayName: "Build test sysext and confext images"
    workingDirectory: $(Build.SourcesDirectory)
    retryCountOnTaskFailure: 3

  - bash: |
      set -eux
<<<<<<< HEAD
      if [ ${{ parameters.config }} != 'misc' ] && [ ${{ parameters.config }} != 'extensions' ]; then
=======
      if [ "${{ parameters.config }}" != 'misc' ] && [ "${{ parameters.config }}" != 'extensions' ]; then
>>>>>>> e4c85a8a
        echo "Skipping step. Configuration is '${{ parameters.config }}'."
        exit 0
      fi

      VERSION="1.2.2"
      curl -LO "https://github.com/oras-project/oras/releases/download/v${VERSION}/oras_${VERSION}_linux_amd64.tar.gz"
      mkdir -p oras-install/
      tar -zxf oras_${VERSION}_*.tar.gz -C oras-install/
      sudo mv oras-install/oras /usr/local/bin/
      rm -rf oras_${VERSION}_*.tar.gz oras-install/
    displayName: "Install ORAS"
    retryCountOnTaskFailure: 3

  - task: AzureCLI@2
    inputs:
      azureSubscription: trident-dev-acr-write-umi-ECF
      scriptType: bash
      scriptLocation: inlineScript
      inlineScript: |
        set -eux

<<<<<<< HEAD
        if [ ${{ parameters.config }} == 'misc' ]; then
          ./bin/storm-trident helper acr \
            --push \
=======
        if [ "${{ parameters.config }}" == 'misc' ]; then
          ./bin/storm-trident script acr-push \
>>>>>>> e4c85a8a
            --config ${{ parameters.config }} \
            --deployment-environment ${{ parameters.deploymentEnvironment }} \
            --acr-name $(ACR_NAME) \
            --repo-name ${{ parameters.imageName }} \
            --build-id $(Build.BuildId) \
            --file-paths $(Build.SourcesDirectory)/artifacts/test-image/regular.cosi \
            --file-paths $(Build.SourcesDirectory)/artifacts/test-image/regular_v2.cosi \
            --file-paths $(Build.SourcesDirectory)/artifacts/test-image/regular_v3.cosi \
<<<<<<< HEAD
            --file-paths $(Build.SourcesDirectory)/artifacts/test-image/regular_v4.cosi

        elif [ ${{ parameters.config }} == 'extensions' ]; then
          ./bin/storm-trident helper acr \
            --push \
=======
            --file-paths $(Build.SourcesDirectory)/artifacts/test-image/regular_v4.cosi \
            --tag-var-name TAG_BASE

        elif [ "${{ parameters.config }}" == 'extensions' ]; then
          ./bin/storm-trident script acr-push \
>>>>>>> e4c85a8a
            --config ${{ parameters.config }} \
            --deployment-environment ${{ parameters.deploymentEnvironment }} \
            --acr-name $(ACR_NAME) \
            --repo-name sysext \
            --build-id $(Build.BuildId) \
            --file-paths $(Build.SourcesDirectory)/test-sysext-1.raw \
<<<<<<< HEAD
            --file-paths $(Build.SourcesDirectory)/test-sysext-2.raw

        elif [ ${{ parameters.config }} == 'root-verity' ]; then
          ./bin/storm-trident helper acr \
            --push \
=======
            --file-paths $(Build.SourcesDirectory)/test-sysext-2.raw \
            --tag-var-name TAG_BASE
          ./bin/storm-trident script acr-push \
>>>>>>> e4c85a8a
            --config ${{ parameters.config }} \
            --deployment-environment ${{ parameters.deploymentEnvironment }} \
            --acr-name $(ACR_NAME) \
            --repo-name confext \
            --build-id $(Build.BuildId) \
            --file-paths $(Build.SourcesDirectory)/test-confext-1.raw \
<<<<<<< HEAD
            --file-paths $(Build.SourcesDirectory)/test-confext-2.raw
=======
            --file-paths $(Build.SourcesDirectory)/test-confext-2.raw \
            --tag-var-name TAG_BASE
>>>>>>> e4c85a8a

        else
          echo "Skipping step. Configuration is '${{ parameters.config }}'."
          exit 0
        fi

    displayName: "Push to ACR"
    retryCountOnTaskFailure: 3<|MERGE_RESOLUTION|>--- conflicted
+++ resolved
@@ -20,38 +20,20 @@
   - bash: |
       set -eux
 
-<<<<<<< HEAD
-      if [ ${{ parameters.config }} == 'extensions' ]; then
-        ./bin/storm-trident helper build-extension-images --build-sysexts --num-clones 2
-        ls
-        sha384sum test-sysext-1.raw
-        sha384sum test-sysext-2.raw
-      elif [ ${{ parameters.config }} == 'root-verity' ]; then
-        ./bin/storm-trident helper build-extension-images --build-confexts --num-clones 2
-      else
-=======
       if [ "${{ parameters.config }}" != 'extensions' ]; then
->>>>>>> e4c85a8a
         echo "Skipping step. Configuration is '${{ parameters.config }}'."
         exit 0
       fi
 
-<<<<<<< HEAD
-=======
       ./bin/storm-trident script build-extension-images --build-sysexts --build-confexts --num-clones 2
 
->>>>>>> e4c85a8a
     displayName: "Build test sysext and confext images"
     workingDirectory: $(Build.SourcesDirectory)
     retryCountOnTaskFailure: 3
 
   - bash: |
       set -eux
-<<<<<<< HEAD
-      if [ ${{ parameters.config }} != 'misc' ] && [ ${{ parameters.config }} != 'extensions' ]; then
-=======
       if [ "${{ parameters.config }}" != 'misc' ] && [ "${{ parameters.config }}" != 'extensions' ]; then
->>>>>>> e4c85a8a
         echo "Skipping step. Configuration is '${{ parameters.config }}'."
         exit 0
       fi
@@ -73,14 +55,8 @@
       inlineScript: |
         set -eux
 
-<<<<<<< HEAD
-        if [ ${{ parameters.config }} == 'misc' ]; then
-          ./bin/storm-trident helper acr \
-            --push \
-=======
         if [ "${{ parameters.config }}" == 'misc' ]; then
           ./bin/storm-trident script acr-push \
->>>>>>> e4c85a8a
             --config ${{ parameters.config }} \
             --deployment-environment ${{ parameters.deploymentEnvironment }} \
             --acr-name $(ACR_NAME) \
@@ -89,48 +65,28 @@
             --file-paths $(Build.SourcesDirectory)/artifacts/test-image/regular.cosi \
             --file-paths $(Build.SourcesDirectory)/artifacts/test-image/regular_v2.cosi \
             --file-paths $(Build.SourcesDirectory)/artifacts/test-image/regular_v3.cosi \
-<<<<<<< HEAD
-            --file-paths $(Build.SourcesDirectory)/artifacts/test-image/regular_v4.cosi
-
-        elif [ ${{ parameters.config }} == 'extensions' ]; then
-          ./bin/storm-trident helper acr \
-            --push \
-=======
             --file-paths $(Build.SourcesDirectory)/artifacts/test-image/regular_v4.cosi \
             --tag-var-name TAG_BASE
 
         elif [ "${{ parameters.config }}" == 'extensions' ]; then
           ./bin/storm-trident script acr-push \
->>>>>>> e4c85a8a
             --config ${{ parameters.config }} \
             --deployment-environment ${{ parameters.deploymentEnvironment }} \
             --acr-name $(ACR_NAME) \
             --repo-name sysext \
             --build-id $(Build.BuildId) \
             --file-paths $(Build.SourcesDirectory)/test-sysext-1.raw \
-<<<<<<< HEAD
-            --file-paths $(Build.SourcesDirectory)/test-sysext-2.raw
-
-        elif [ ${{ parameters.config }} == 'root-verity' ]; then
-          ./bin/storm-trident helper acr \
-            --push \
-=======
             --file-paths $(Build.SourcesDirectory)/test-sysext-2.raw \
             --tag-var-name TAG_BASE
           ./bin/storm-trident script acr-push \
->>>>>>> e4c85a8a
             --config ${{ parameters.config }} \
             --deployment-environment ${{ parameters.deploymentEnvironment }} \
             --acr-name $(ACR_NAME) \
             --repo-name confext \
             --build-id $(Build.BuildId) \
             --file-paths $(Build.SourcesDirectory)/test-confext-1.raw \
-<<<<<<< HEAD
-            --file-paths $(Build.SourcesDirectory)/test-confext-2.raw
-=======
             --file-paths $(Build.SourcesDirectory)/test-confext-2.raw \
             --tag-var-name TAG_BASE
->>>>>>> e4c85a8a
 
         else
           echo "Skipping step. Configuration is '${{ parameters.config }}'."
