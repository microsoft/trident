parameters:
  - name: "repository"
    displayName: "Repository containing COSI images"
    type: string
    values:
      - trident-testimage
      - trident-container-testimage

  - name: "config"
    displayName: "Trident configuration"
    type: string

  - name: "deploymentEnvironment"
    type: string
    values:
      - virtualMachine
      - bareMetal

steps:
  - task: AzureCLI@2
    inputs:
      azureSubscription: trident-dev-acr-write-umi-ECF
      scriptType: bash
      scriptLocation: inlineScript
      inlineScript: |
        set -eux

<<<<<<< HEAD
        if [ ${{ parameters.config }} == 'misc' ]; then
          # Remove COSI images
          ./bin/storm-trident helper acr \
            --remove \
=======
        if [ "${{ parameters.config }}" == 'misc' ]; then
          # Remove COSI images
          ./bin/storm-trident script acr-delete \
>>>>>>> e4c85a8a
            --config ${{ parameters.config }} \
            --deployment-environment ${{ parameters.deploymentEnvironment }} \
            --acr-name $(ACR_NAME) \
            --repo-name ${{ parameters.repository }} \
            --build-id $(Build.BuildId) \
            --num-clones 4

<<<<<<< HEAD
        elif [ ${{ parameters.config }} == 'extensions' ]; then
          ./bin/storm-trident helper acr \
            --remove \
=======
        elif [ "${{ parameters.config }}" == 'extensions' ]; then
          ./bin/storm-trident script acr-delete \
>>>>>>> e4c85a8a
            --config ${{ parameters.config }} \
            --deployment-environment ${{ parameters.deploymentEnvironment }} \
            --acr-name $(ACR_NAME) \
            --repo-name sysext \
            --build-id $(Build.BuildId) \
            --num-clones 2
<<<<<<< HEAD
          ./bin/storm-trident helper acr \
            --remove \
=======
          ./bin/storm-trident script acr-delete \
>>>>>>> e4c85a8a
            --config ${{ parameters.config }} \
            --deployment-environment ${{ parameters.deploymentEnvironment }} \
            --acr-name $(ACR_NAME) \
            --repo-name confext \
            --build-id $(Build.BuildId) \
            --num-clones 2

        else
          echo "Skipping step. Configuration is '${{ parameters.config }}'."
          exit 0
        fi

    displayName: "Log into ACR and delete images by tag"
    retryCountOnTaskFailure: 3
    condition: always()<|MERGE_RESOLUTION|>--- conflicted
+++ resolved
@@ -25,16 +25,9 @@
       inlineScript: |
         set -eux
 
-<<<<<<< HEAD
-        if [ ${{ parameters.config }} == 'misc' ]; then
-          # Remove COSI images
-          ./bin/storm-trident helper acr \
-            --remove \
-=======
         if [ "${{ parameters.config }}" == 'misc' ]; then
           # Remove COSI images
           ./bin/storm-trident script acr-delete \
->>>>>>> e4c85a8a
             --config ${{ parameters.config }} \
             --deployment-environment ${{ parameters.deploymentEnvironment }} \
             --acr-name $(ACR_NAME) \
@@ -42,26 +35,15 @@
             --build-id $(Build.BuildId) \
             --num-clones 4
 
-<<<<<<< HEAD
-        elif [ ${{ parameters.config }} == 'extensions' ]; then
-          ./bin/storm-trident helper acr \
-            --remove \
-=======
         elif [ "${{ parameters.config }}" == 'extensions' ]; then
           ./bin/storm-trident script acr-delete \
->>>>>>> e4c85a8a
             --config ${{ parameters.config }} \
             --deployment-environment ${{ parameters.deploymentEnvironment }} \
             --acr-name $(ACR_NAME) \
             --repo-name sysext \
             --build-id $(Build.BuildId) \
             --num-clones 2
-<<<<<<< HEAD
-          ./bin/storm-trident helper acr \
-            --remove \
-=======
           ./bin/storm-trident script acr-delete \
->>>>>>> e4c85a8a
             --config ${{ parameters.config }} \
             --deployment-environment ${{ parameters.deploymentEnvironment }} \
             --acr-name $(ACR_NAME) \
