--- conflicted
+++ resolved
@@ -46,22 +46,6 @@
 
 stages:
   - ${{ if or(parameters.runDeploymentVMHost, parameters.runDeploymentVMContainer, parameters.runDeploymentBMHost, parameters.runDeploymentBMContainer, parameters.runServicingTests) }}:
-<<<<<<< HEAD
-    - template: stages/download_artifacts/get-artifacts.yml
-      parameters:
-        definition: ${{ parameters.definition }}
-        servicingImages: ${{ parameters.runServicingTests }}
-        hostImages: ${{ or(parameters.runDeploymentVMHost, parameters.runDeploymentBMHost) }}
-        containerImages: ${{ or(parameters.runDeploymentVMContainer, parameters.runDeploymentBMContainer) }}
-        ${{ if eq(parameters.tridentPipelineRunId, 'latestFromBranch') }}:
-          runVersion: latestFromBranch
-          branch: ${{ parameters.branch }}
-          allowFailedBuilds: false
-        ${{ else }}:
-          runVersion: specific
-          tridentPipelineRunId: ${{ parameters.tridentPipelineRunId }}
-          allowFailedBuilds: true
-=======
       - template: stages/download_artifacts/get-artifacts.yml
         parameters:
           definition: ${{ parameters.definition }}
@@ -82,7 +66,6 @@
         parameters:
           downloadPrebuiltImage: true
           rerunTests: true
->>>>>>> 2071eb9e
 
   - ${{ if parameters.runDeploymentVMHost }}:
       - template: stages/testing_vm/netlaunch-testing.yml
@@ -114,14 +97,6 @@
           ${{ if parameters.runDeploymentBMHost }}:
             extraDependsOn: "BaremetalDeploymentTesting_host"
 
-<<<<<<< HEAD
-  - ${{ if parameters.runFunctionalTests }}:
-      - template: stages/testing_functional/functional-testing.yml
-        parameters:
-          downloadPrebuiltImage: true
-          rerunTests: true
-=======
->>>>>>> 2071eb9e
           
   - ${{ if parameters.runServicingTests }}:
       - template: stages/testing_servicing/vm-testing.yml
