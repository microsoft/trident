--- conflicted
+++ resolved
@@ -30,14 +30,10 @@
     - name: user-password
       runOn:
         - clean-install
-<<<<<<< HEAD
-      content: echo "###%%%@@@:%%%###@@@" | chpasswd 
-=======
       content: echo "__USER_NAME__:__USER_PASSWORD__" | chpasswd 
     - name: hostname
       runOn:
         - clean-install
       content: |
         echo "__HOST_NAME__" > /etc/hostname
-        hostname "__HOST_NAME__"
->>>>>>> a2f78f2f
+        hostname "__HOST_NAME__"