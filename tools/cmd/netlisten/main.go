--- conflicted
+++ resolved
@@ -78,46 +78,7 @@
 		}()
 
 		// Load config
-<<<<<<< HEAD
-		config := &netlaunch.NetLaunchConfig{
-			ListenPort:      listen_port,
-			ServeDirectory:  serveFolder,
-			TracestreamFile: traceFile,
-			LogstreamFile:   backgroundLogstreamFull,
-		}
-
-		address := fmt.Sprintf("0.0.0.0:%d", listen_port)
-		listen, err := net.Listen("tcp4", address)
-		if err != nil {
-			log.WithError(err).Fatalf("failed to open port listening on %s", address)
-		}
-
-		// Set up listening
-		result := make(chan phonehome.PhoneHomeResult)
-		server := &http.Server{}
-
-		// Set up listening for phonehome
-		phonehome.SetupPhoneHomeServer(result, "")
-		// Set up listening for logstream
-		logstreamFull, err := phonehome.SetupLogstream(backgroundLogstreamFull)
-		if err != nil {
-			log.WithError(err).Fatalf("failed to set up logstream")
-		}
-		defer logstreamFull.Close()
-
-		// Set up listening for tracestream
-		traceFile, err := phonehome.SetupTraceStream(traceFile)
-		if err != nil {
-			log.WithError(err).Fatalf("failed to set up trace stream")
-		}
-		defer traceFile.Close()
-
-		if len(serveFolder) != 0 {
-			http.Handle("/files/", http.StripPrefix("/files/", http.FileServer(http.Dir(serveFolder))))
-		}
-=======
 		config := netlaunch.NetListenConfig{}
->>>>>>> bd19b574
 
 		if netlistenConfigFile != "" {
 			viper.SetConfigType("yaml")
