--- conflicted
+++ resolved
@@ -16,11 +16,7 @@
 	"installer/imagegen/attendedinstaller/views/confirmview"
 	"installer/imagegen/attendedinstaller/views/diskview"
 
-<<<<<<< HEAD
-	// "installer/imagegen/attendedinstaller/views/eulaview"
-=======
 	// "installer/imagegen/attendedinstaller/views/eulaview" // EULA view disabled
->>>>>>> 1e320734
 	"installer/imagegen/attendedinstaller/views/hostnameview"
 	"installer/imagegen/attendedinstaller/views/imageselectorview"
 	"installer/imagegen/attendedinstaller/views/installerview"
@@ -374,15 +370,9 @@
 		ai.allViews = append(ai.allViews, installerView)
 	}
 
-<<<<<<< HEAD
-	// EULA view is disabled for now, as the EULA is not yet available.
-	// The ISO installer is not currently intended for redistribution outside of the
-	// Trident repository, which is covered by the MIT open source license.
-=======
 	// EULA view disabled. No official EULA document exists.
 	// The ISO installer is currently only used within the Trident repository,
 	// which is covered by the MIT open source license.
->>>>>>> 1e320734
 	// ai.allViews = append(ai.allViews, eulaview.New())
 
 	imageselectorView := imageselectorview.New(ai.availableImages, ai.hostConfigData)
