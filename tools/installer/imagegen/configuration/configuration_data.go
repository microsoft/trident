// Copyright (c) Microsoft Corporation.
// Licensed under the MIT License.

package configuration

import (
	"fmt"

	"golang.org/x/crypto/bcrypt"
)

// Information to update Trident's Host Configuration template.
type TridentConfigData struct {
	ImagePath      string
	DiskPath       string
	Hostname       string
	Username       string
	HashedPassword string
	PasswordScript string
}

func NewTridentConfigData() *TridentConfigData {
	return &TridentConfigData{}
<<<<<<< HEAD
}

// SetPassword securely hashes the provided password and stores it in the configuration.
// The original password is not stored in memory after hashing.
// Returns an error if hashing fails, without exposing the password in the error message.
func (tcd *TridentConfigData) SetPassword(password string) error {
	if password == "" {
		return fmt.Errorf("password cannot be empty")
	}

	hashedPassword, err := bcrypt.GenerateFromPassword([]byte(password), bcrypt.DefaultCost)
	if err != nil {
		return fmt.Errorf("failed to hash password")
	}

	tcd.HashedPassword = string(hashedPassword)
	return nil
=======
>>>>>>> 7a0c0a08
}<|MERGE_RESOLUTION|>--- conflicted
+++ resolved
@@ -21,12 +21,10 @@
 
 func NewTridentConfigData() *TridentConfigData {
 	return &TridentConfigData{}
-<<<<<<< HEAD
 }
 
-// SetPassword securely hashes the provided password and stores it in the configuration.
-// The original password is not stored in memory after hashing.
-// Returns an error if hashing fails, without exposing the password in the error message.
+// SetPassword hashes the password and stores it in a TridentConfigData structure.
+// The password is not shown or stored in memory after hashing.
 func (tcd *TridentConfigData) SetPassword(password string) error {
 	if password == "" {
 		return fmt.Errorf("password cannot be empty")
@@ -39,6 +37,4 @@
 
 	tcd.HashedPassword = string(hashedPassword)
 	return nil
-=======
->>>>>>> 7a0c0a08
 }