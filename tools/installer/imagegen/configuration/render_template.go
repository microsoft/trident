--- conflicted
+++ resolved
@@ -28,7 +28,6 @@
 	}
 	if !exists {
 		return "", fmt.Errorf("template file does not exist: %s", templatePath)
-<<<<<<< HEAD
 	}
 
 	templateContent, err := os.ReadFile(templatePath)
@@ -42,30 +41,9 @@
 	configDir := filepath.Dir(templatePath)
 	templateName := filepath.Base(templatePath)
 	// Remove ".tmpl" for Host Configuration file name
-	if filepath.Ext(templateName) == ".tmpl" {
-		templateName = templateName[:len(templateName)-5]
-=======
-	}
-
-	templateContent, err := os.ReadFile(templatePath)
-	if err != nil {
-		return "", fmt.Errorf("failed to read given Host Configuration template file %s: %w", templatePath, err)
->>>>>>> 785b8c54
-	}
-	configPath = filepath.Join(configDir, templateName)
-
-<<<<<<< HEAD
-=======
-	configData := NewTridentConfigData()
-	configData.DiskPath = devicePath
-
-	configDir := filepath.Dir(templatePath)
-	templateName := filepath.Base(templatePath)
-	// Remove ".tmpl" for Host Configuration file name
 	templateName = strings.TrimSuffix(templateName, ".tmpl")
 	configPath = filepath.Join(configDir, templateName)
 
->>>>>>> 785b8c54
 	err = RenderHostConfigurationWithTemplate(configPath, configData, string(templateContent))
 	if err != nil {
 		return "", err
@@ -76,15 +54,6 @@
 
 // Creates Host Configuration in the specified path, by adding the user input to the template
 func RenderHostConfigurationWithTemplate(configPath string, configData *TridentConfigData, templateContent string) error {
-<<<<<<< HEAD
-	// Check that configPath is a valid YAML file
-	ext := filepath.Ext(configPath)
-	if ext != ".yaml" && ext != ".yml" {
-		return fmt.Errorf("config path must be a YAML file (.yaml or .yml), got: %s", ext)
-	}
-
-=======
->>>>>>> 785b8c54
 	configDir := filepath.Dir(configPath)
 	if err := os.MkdirAll(configDir, 0755); err != nil {
 		return fmt.Errorf("failed to create Host Configuration directory: %w", err)
