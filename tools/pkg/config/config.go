--- conflicted
+++ resolved
@@ -3,7 +3,6 @@
 import "tridenttools/pkg/bmc"
 
 type NetLaunchConfig struct {
-<<<<<<< HEAD
 	Netlaunch NetlaunchConfigInner `yaml:"netlaunch"`
 	Iso       IsoConfig            `yaml:"iso,omitempty"`
 }
@@ -14,24 +13,11 @@
 	Bmc          *bmc.Bmc `yaml:"bmc,omitempty"`
 	LocalVmUuid  *string  `yaml:"localVmUuid,omitempty"`
 	LocalVmNvRam *string  `yaml:"localVmNvRam,omitempty"`
-	KeyLocation  *string  `yaml:"keyLocation,omitempty"`
 }
 
 type IsoConfig struct {
 	PreTridentScript *string `yaml:"preTridentScript,omitempty"`
 	ServiceOverride  *string `yaml:"serviceOverride,omitempty"`
-=======
-	Netlaunch struct {
-		AnnounceIp   *string
-		AnnouncePort *uint16
-		Bmc          *bmc.Bmc
-		LocalVmUuid  *string
-	}
-	Iso struct {
-		PreTridentScript *string
-		ServiceOverride  *string
-	}
->>>>>>> 8778cac7
 }
 
 type NetListenConfig struct {
