/*
Copyright © 2023 Microsoft Corporation
*/
package bmc

import (
	"context"
<<<<<<< HEAD
	"tridenttools/pkg/serial"
=======
	"fmt"
>>>>>>> bd19b574

	log "github.com/sirupsen/logrus"

	"tridenttools/pkg/serial"
)

type Bmc struct {
	Ip            string
	Port          *string
	Username      string
	Password      string
	SerialOverSsh *struct {
		SshPort uint16
		ComPort string
		Output  string
	}
}

// ListenForSerialOutput sets up a serial over SSH session in a background
// goroutine and returns a handle to it.
func (b *Bmc) ListenForSerialOutput(ctx context.Context) (*serial.SerialOverSshSession, error) {
<<<<<<< HEAD
=======
	if b.SerialOverSsh == nil {
		return nil, fmt.Errorf("serial over SSH is not configured")
	}

>>>>>>> bd19b574
	serial, err := serial.NewSerialOverSshSession(ctx, serial.SerialOverSSHSettings{
		Host:     b.Ip,
		Port:     b.SerialOverSsh.SshPort,
		Username: b.Username,
		Password: b.Password,
		ComPort:  b.SerialOverSsh.ComPort,
		Output:   b.SerialOverSsh.Output,
	})
	if err != nil {
		log.WithError(err).Fatalf("Failed to open serial over SSH session")
		return nil, err
	}
	return serial, nil
}<|MERGE_RESOLUTION|>--- conflicted
+++ resolved
@@ -5,11 +5,7 @@
 
 import (
 	"context"
-<<<<<<< HEAD
-	"tridenttools/pkg/serial"
-=======
 	"fmt"
->>>>>>> bd19b574
 
 	log "github.com/sirupsen/logrus"
 
@@ -31,13 +27,10 @@
 // ListenForSerialOutput sets up a serial over SSH session in a background
 // goroutine and returns a handle to it.
 func (b *Bmc) ListenForSerialOutput(ctx context.Context) (*serial.SerialOverSshSession, error) {
-<<<<<<< HEAD
-=======
 	if b.SerialOverSsh == nil {
 		return nil, fmt.Errorf("serial over SSH is not configured")
 	}
 
->>>>>>> bd19b574
 	serial, err := serial.NewSerialOverSshSession(ctx, serial.SerialOverSSHSettings{
 		Host:     b.Ip,
 		Port:     b.SerialOverSsh.SshPort,
