--- conflicted
+++ resolved
@@ -151,13 +151,9 @@
             Commands::Install { status, error, .. }
             | Commands::Update { status, error, .. }
             | Commands::Commit { status, error }
-<<<<<<< HEAD
             | Commands::Listen { status, error }
             | Commands::RebuildRaid { status, error, .. }
             | Commands::Rollback { status, error, .. } => {
-=======
-            | Commands::RebuildRaid { status, error, .. } => {
->>>>>>> 68f6e7b9
                 let config_path = match &args.command {
                     Commands::Update { config, .. } | Commands::Install { config, .. } => {
                         Some(config.clone())
@@ -215,7 +211,6 @@
                         ..
                     } => trident.update(&mut datastore, cli::to_operations(allowed_operations)),
                     Commands::Commit { .. } => trident.commit(&mut datastore),
-<<<<<<< HEAD
                     Commands::Rollback {
                         runtime,
                         ab,
@@ -230,8 +225,6 @@
                     Commands::Listen { .. } => {
                         trident.listen(&mut datastore).map(|()| ExitKind::Done)
                     }
-=======
->>>>>>> 68f6e7b9
                     Commands::RebuildRaid { .. } => trident
                         .rebuild_raid(&mut datastore)
                         .map(|()| ExitKind::Done),
