use std::{
    collections::{HashMap, HashSet},
    fmt::Display,
    fs,
    path::{Path, PathBuf},
    time::Duration,
};

use anyhow::{bail, ensure, Context, Error};
use log::{trace, warn};
use tempfile::NamedTempFile;

use osutils::{container, dependencies::Dependency, path};
use trident_api::{
    config::Extension,
    constants::internal_params::HTTP_CONNECTION_TIMEOUT_SECONDS,
    error::{InternalError, ReportError, ServicingError, TridentError, TridentResultExt},
    primitives::hash::Sha384Hash,
    status::ServicingType,
};

use crate::{
    engine::{EngineContext, Subsystem, RUNS_ON_ALL},
    io_utils::{
        file_reader::FileReader, hashing_reader::HashingReader384, image_streamer::stream_and_hash,
    },
};

mod release;

/// Extension-release
const EXTENSION_RELEASE: &str = "extension-release";

/// Expected extension-release directory for sysexts
const SYSEXT_EXTENSION_RELEASE_DIRECTORY: &str = "/usr/lib/extension-release.d/";
/// Expected extension-release directory for confexts
const CONFEXT_EXTENSION_RELEASE_DIRECTORY: &str = "/etc/extension-release.d/";

/// Temporary directory on target OS for downloading extension images, relative to the newroot mountpoint
const EXTENSION_IMAGE_STAGING_DIRECTORY: &str = "/var/lib/extensions/.staging";

#[derive(Clone, Debug, Eq, PartialEq)]
pub struct ExtensionData {
    /// ID of the extension image, corresponding to SYSEXT_ID or CONFEXT_ID in
    /// the extension-release file.
    pub id: String,

    /// Name of the extension image. The file extension of the extension-release
    /// file, i.e. `extension-release.<NAME>`.
    pub name: String,

    /// Hash of the entire extension image.
    pub sha384: Sha384Hash,

    /// Path of the extension image, relative to the target OS.
    pub path: PathBuf,

    /// Path of the extension image, relative to the servicing OS.
    ///
    /// The extension image is downloaded into a temporary location first to
    /// avoid partial or corrupted extensions being merged into the OS.
    pub temp_path: PathBuf,

    /// Sysext or confext.
    pub ext_type: ExtensionType,
}

#[derive(Clone, Debug, Eq, Hash, PartialEq)]
pub enum ExtensionType {
    Sysext,
    Confext,
}

impl Display for ExtensionType {
    fn fmt(&self, f: &mut std::fmt::Formatter<'_>) -> std::fmt::Result {
        match self {
            Self::Sysext => write!(f, "sysext"),
            Self::Confext => write!(f, "confext"),
        }
    }
}

#[derive(Default, Debug)]
pub struct ExtensionsSubsystem {
    /// Extension images that should be merged on the target OS.
    extensions: Vec<ExtensionData>,

    /// Extension images that are currently merged on the servicing OS.
    extensions_old: Vec<ExtensionData>,

    /// Directory in which extension images are downloaded.
    staging_dir: PathBuf,
}
impl Subsystem for ExtensionsSubsystem {
    fn name(&self) -> &'static str {
        "extensions"
    }

<<<<<<< HEAD
    fn prepare(&mut self, ctx: &EngineContext) -> Result<(), TridentError> {
        if ctx.servicing_type != ServicingType::HotPatch {
            return Ok(());
        }
        // Define staging directory and ensure that it is empty.
        self.staging_dir = PathBuf::from(EXTENSION_IMAGE_STAGING_DIRECTORY);
        fs::remove_dir_all(&self.staging_dir).structured(InternalError::Internal(
            "Failed to remove extension image staging directory",
        ))?;
=======
    fn runs_on(&self, _ctx: &EngineContext) -> &[ServicingType] {
        RUNS_ON_ALL
    }

    fn provision(&mut self, ctx: &EngineContext, mount_path: &Path) -> Result<(), TridentError> {
        // Define staging directory, in which extension images will be downloaded.
        let staging_dir = path::join_relative(mount_path, EXTENSION_IMAGE_STAGING_DIRECTORY);

>>>>>>> 4f30fe01
        // Download new extension images. Mount and process all extension images.
        self.populate_extensions(ctx)
            .structured(InternalError::PopulateExtensionImages)?;
        Ok(())
    }

    fn provision(&mut self, ctx: &EngineContext, mount_path: &Path) -> Result<(), TridentError> {
        if ctx.servicing_type != ServicingType::HotPatch {
            // Define staging directory and ensure that it is empty.
            self.staging_dir = path::join_relative(mount_path, EXTENSION_IMAGE_STAGING_DIRECTORY);
            fs::remove_dir_all(&self.staging_dir).structured(InternalError::Internal(
                "Failed to remove extension image staging directory",
            ))?;
            // Download new extension images. Mount and process all extension images.
            self.populate_extensions(ctx)
                .structured(InternalError::PopulateExtensionImages)?;
        }

        // Ensure that desired target directories exist on the target OS.
        self.create_directories(mount_path)
            .structured(ServicingError::CreateExtensionImageDirectories)?;

        // Determine which images need to be removed and which should be added.
        // Copy extension images to their proper locations.
        self.set_up_extensions(mount_path, ctx.servicing_type)
            .structured(InternalError::SetUpExtensionImages)?;

        // Clean-up staging directory. Recursively remove all contents of
        // staging directory as well as the directory itself.
        fs::remove_dir_all(&self.staging_dir).structured(InternalError::Internal(
            "Failed to remove extension image staging directory",
        ))?;

        Ok(())
    }

    fn update_host_configuration(&self, ctx: &mut EngineContext) -> Result<(), TridentError> {
        // Update paths of sysexts in the Host Configuration.
        self.extensions
            .iter()
            .filter(|ext| ext.ext_type == ExtensionType::Sysext)
            .try_for_each(|sysext| {
                // Find corresponding sysext in Host Configuration.
                ctx.spec
                    .os
                    .sysexts
                    .iter_mut()
                    .find(|ext| ext.sha384 == sysext.sha384)
                    .structured(InternalError::Internal(
                        "Failed to find previously processed sysext in Host Configuration",
                    ))?
                    .path = Some(sysext.path.clone());
                Ok::<(), TridentError>(())
            })?;

        // Update paths of confexts in the Host Configuration.
        self.extensions
            .iter()
            .filter(|ext| ext.ext_type == ExtensionType::Confext)
            .try_for_each(|confext| {
                // Find corresponding confext in Host Configuration.
                ctx.spec
                    .os
                    .confexts
                    .iter_mut()
                    .find(|ext| ext.sha384 == confext.sha384)
                    .structured(InternalError::Internal(
                        "Failed to find previously processed confext in Host Configuration",
                    ))?
                    .path = Some(confext.path.clone());
                Ok::<(), TridentError>(())
            })?;

        Ok(())
    }
}

impl ExtensionsSubsystem {
    #[allow(unused)]
    fn populate_extensions(&mut self, ctx: &EngineContext) -> Result<(), Error> {
        let timeout = Duration::from_secs(
            ctx.spec
                .internal_params
                .get_u64(HTTP_CONNECTION_TIMEOUT_SECONDS)
                .and_then(|timeout| timeout.ok())
                .unwrap_or(10),
        );

        // Create temporary directory in which to download extension images
        // before copying them to their final path.
        if !self.staging_dir.exists() {
            fs::create_dir_all(&self.staging_dir).with_context(|| {
                format!("Failed to create dir '{}'", self.staging_dir.display())
            })?;
        };

        self.populate_extensions_inner(ctx, timeout, ExtensionType::Sysext, true)?;
        self.populate_extensions_inner(ctx, timeout, ExtensionType::Sysext, false)?;
        self.populate_extensions_inner(ctx, timeout, ExtensionType::Confext, true)?;
        self.populate_extensions_inner(ctx, timeout, ExtensionType::Confext, false)?;
        Ok(())
    }

    /// Updates `self.extensions` or `self.extensions_old`. Takes in 4
    /// arguments:
    /// - self: ExtensionsSubsystem.
    /// - ctx: EngineContext.
    /// - timeout: Time out on HTTP requests.
    /// - ext_type: ExtensionType, indicating which API should be processed.
    /// - new: Boolean indicating whether this function should populate
    ///   `self.extensions` or `self.extensions_old`. When populating
    ///   `self.extensions_old`, expect all extensions in the old Host Configuration
    ///   to be present on the servicing OS so we will not download any new images.
    fn populate_extensions_inner(
        &mut self,
        ctx: &EngineContext,
        timeout: Duration,
        ext_type: ExtensionType,
        new: bool,
    ) -> Result<(), Error> {
        let hc_extensions = match (new, &ext_type) {
            (true, ExtensionType::Sysext) => &ctx.spec.os.sysexts,
            (false, ExtensionType::Sysext) => &ctx.spec_old.os.sysexts,
            (true, ExtensionType::Confext) => &ctx.spec.os.confexts,
            (false, ExtensionType::Confext) => &ctx.spec_old.os.confexts,
        };

        for ext in hc_extensions {
            let extension_file = if new {
                // First, check if this extension already exists on the system.
                if let Some(existing_file_path) = match &ext_type {
                    ExtensionType::Sysext => {
                        check_for_existing_image(ext, &ctx.spec_old.os.sysexts)
                    }
                    ExtensionType::Confext => {
                        check_for_existing_image(ext, &ctx.spec_old.os.confexts)
                    }
                } {
                    // Check if Trident is running in a container, and adjust path accordingly.
                    let adjusted_path = adjust_path_if_container(existing_file_path.clone())?;
                    // Ensure that file exists.
                    ensure!(
                        adjusted_path.exists(),
                        "Expected to find extension image from URL '{}' at path '{}' based on previous Host Configuration, but path does not exist",
                        ext.url,
                        existing_file_path.display() // Display the unadjusted path for readability
                    );
                    adjusted_path
                } else {
                    // The extension is new to the OS, so we need to download it.
                    // Create and persist a temporary file; get its path.
                    let temp_file: PathBuf = NamedTempFile::new_in(&self.staging_dir)
                        .context("Failed to create temporary file")?
                        .into_temp_path()
                        .keep()
                        .context("Failed to persist temporary file")?;

                    // Download the extension image to this temporary file.
                    let reader = FileReader::new(&ext.url, timeout)
                        .context("Failed to create file reader")?
                        .complete_reader()
                        .context("Failed to create complete file reader")?;
                    let hash_reader = HashingReader384::new(reader);
                    let computed_sha384 = stream_and_hash(hash_reader, &temp_file)
                        .context("Failed to download extension image and calculate its hash")?;

                    // Ensure computed SHA384 matches SHA384 in Host Configuration.
                    if ext.sha384 != computed_sha384 {
                        bail!(
                            "SHA384 mismatch for extension image at '{}': expected {}, got {}",
                            ext.url,
                            ext.sha384,
                            computed_sha384
                        )
                    }

                    temp_file
                }
            } else {
                // For extension images from the old Host Configuration, use the
                // existing file.
                let path = ext.path.clone().with_context(|| {
                    format!(
                        "Failed to retrieve current path of extension image '{}'",
                        ext.url
                    )
                })?;
                // Check if Trident is running in a container, and adjust path accordingly.
                let adjusted_path = adjust_path_if_container(path.clone())?;
                // Ensure that file exists
                ensure!(
                    adjusted_path.exists(),
                    "Expected to find extension image from URL '{}' at path '{}', but path does not exist",
                    ext.url,
                    path.display() // Display unadjusted path for readability
                );
                adjusted_path
            };

            // Create temporary mountpoint, which will be used to read the extension-release file
            let temp_mp = tempfile::tempdir()?;

            // Attach a device and mount the extension
            let device_path = attach_device_and_mount(&extension_file, temp_mp.path())
                .context("Failed to mount")?;

            // Get extension-release file
            let ext_data_result =
                release::read_extension_release(temp_mp.path(), &extension_file, ext, &ext_type);

            // Clean-Up: unmount and detach the device
            detach_device_and_unmount(device_path, temp_mp.path()).context("Failed to unmount")?;

            let ext_data =
                ext_data_result.context("Failed to get extension-release information")?;
            if new {
                self.extensions.push(ext_data);
            } else {
                self.extensions_old.push(ext_data);
            }
        }

        Ok(())
    }

    /// Ensures that all target directories for extension images exist on the
    /// target OS.
    fn create_directories(&self, mount_path: &Path) -> Result<(), Error> {
        let mut seen_dirs = HashSet::new();

        self.extensions.iter().try_for_each(|ext| {
            let dir = ext.path.parent().with_context(|| {
                format!(
                    "Failed to get parent directory of path '{}'",
                    ext.path.display()
                )
            })?;
            if seen_dirs.insert(dir) {
                fs::create_dir_all(path::join_relative(mount_path, dir)).with_context(|| {
                    format!(
                        "Failed to create directory '{}' on the target OS at mount path '{}'",
                        dir.display(),
                        mount_path.display()
                    )
                })?;
            }
            Ok(())
        })
    }

    /// Identifies which extension images should be added to the target OS from
    /// the set of extensions on the servicing OS and the set of newly
    /// downloaded extensions.
    /// - New extensions that exist *only* in the new HC are renamed/copied from
    ///   the staging directory to their target paths on the target OS.
    /// - Extensions that exist *only* in the old HC are removed from the
    ///   servicing OS (only during a runtime update, i.e. target OS ==
    ///   servicing OS).
    /// - Extensions that exist in both the new HC and the old HC:
    ///   - If the hash differs, then the new version of the extension is
    ///     renamed/copied from the staging directory to its path on the target
    ///     OS. The old version of the extension is removed from the servicing
    ///     OS if servicing type is not Clean Install or A/B update.
    ///   - If the hash is the same, the extension is renamed/copied from its
    ///     old location on the servicing OS to its new location on the target
    ///     OS.
    fn set_up_extensions(
        &self,
        mount_path: &Path,
        servicing_type: ServicingType,
    ) -> Result<(), Error> {
        let old_exts_hashmap: HashMap<_, _> = self
            .extensions_old
            .iter()
            .map(|ext| ((ext.id.clone(), ext.ext_type.clone()), ext))
            .collect();
        let old_exts_ids: HashSet<_> = old_exts_hashmap.keys().cloned().collect();

        let new_exts_hashmap: HashMap<_, _> = self
            .extensions
            .iter()
            .map(|ext| ((ext.id.clone(), ext.ext_type.clone()), ext))
            .collect();
        let new_exts_ids: HashSet<_> = new_exts_hashmap.keys().cloned().collect();

        let mut ids_to_add: Vec<_> = new_exts_ids.difference(&old_exts_ids).cloned().collect();
        let mut ids_to_remove: Vec<_> = old_exts_ids.difference(&new_exts_ids).cloned().collect();

        // Identify extension images that should be updated.
        for id in new_exts_ids.intersection(&old_exts_ids) {
            // Check hash
            let old_hash = &old_exts_hashmap[id].sha384;
            let new_hash = &new_exts_hashmap[id].sha384;

            ids_to_add.push(id.clone());
            if old_hash != new_hash {
                ids_to_remove.push(id.clone());
            }
        }

        let extensions_to_add: Vec<_> = new_exts_hashmap
            .iter()
            .filter(|(k, _)| ids_to_add.contains(k))
            .map(|(_, ext)| ext)
            .collect();
        let extensions_to_remove: Vec<_> = old_exts_hashmap
            .iter()
            .filter(|(k, _)| ids_to_remove.contains(k))
            .map(|(_, ext)| ext)
            .collect();

        // Add new extensions that should be added
        for ext in extensions_to_add {
            let new_path = path::join_relative(mount_path, &ext.path);
            trace!(
                "Copying {} '{}' to path {}",
                ext.ext_type,
                ext.name,
                new_path.display()
            );
            // Attempt atomic rename first, for extensions that were newly
            // downloaded to the staging directory.
            if let Err(e) = fs::rename(&ext.temp_path, &new_path) {
                warn!(
                    "Failed to atomically rename '{}' to '{}': {e}. Attempting file copy instead.",
                    ext.temp_path.display(),
                    new_path.display()
                );
                // Fall back to file copy if this fails, i.e. if the files are
                // not on the same filesystem. This will be the default for
                // extensions existing on the servicing OS.
                fs::copy(&ext.temp_path, &new_path).context(format!(
                    "Failed to copy extension image from '{}' to '{}'",
                    ext.temp_path.display(),
                    new_path.display()
                ))?;
            }
        }

        // On Clean Install and A/B Update, it is not necessary to remove
        // extensions from the servicing OS as these will not be present on the
        // target OS. (We also do not expect any existing extension images on
        // the servicing OS for Clean Install.)
        if !(servicing_type == ServicingType::CleanInstall
            || servicing_type == ServicingType::AbUpdate)
        {
            // Otherwise, remove existing extensions that are not in the new
            // Host Configuration.
            for ext in extensions_to_remove {
                // Check that file still exists. If the file was renamed in the
                // step above, there is no need to remove it. Note that for any
                // extension in 'extensions_to_remove', ext.path and
                // ext.temp_path will be the same because each ExtensionData
                // object in the vector was populated from the old Host
                // Configuration.
                if ext.temp_path.exists() {
                    fs::remove_file(&ext.temp_path).with_context(|| {
                        format!("Failed to delete file at '{}'", ext.temp_path.display())
                    })?;
                }
            }
        }

        Ok(())
    }
}

/// Helper function to identify if the extension exists in the old Host
/// Configuration, in which case we can reuse its path.
fn check_for_existing_image(ext: &Extension, old_hc_extensions: &[Extension]) -> Option<PathBuf> {
    old_hc_extensions
        .iter()
        // Extension must match on Sha384 hash
        .find(|old_ext| ext.sha384 == old_ext.sha384)?
        .path
        .clone()
}

/// Helper function that prepends host root path to a path, if Trident is
/// running in a container.
fn adjust_path_if_container(path: PathBuf) -> Result<PathBuf, Error> {
    Ok(
        if container::is_running_in_container()
            .unstructured("Failed to check if Trident is running in a container")?
        {
            path::join_relative(
                container::get_host_root_path().unstructured("Failed to get host root path")?,
                path,
            )
        } else {
            path
        },
    )
}

/// Helper function to mount the extension image.
fn attach_device_and_mount(image_file_path: &Path, mount_path: &Path) -> Result<String, Error> {
    let loop_device_output = Dependency::Losetup
        .cmd()
        .arg("-f")
        .arg("--show")
        .arg(image_file_path)
        .output_and_check()
        .context("Failed to attach loop device")?;
    let loop_device = loop_device_output.trim();

    // Must mount with option '-t ddi', which internally invokes systemd-dissect
    // as a helper to parse the partitions in the image.
    let mount_result = Dependency::Mount
        .cmd()
        .arg("-t")
        .arg("ddi")
        .arg(loop_device)
        .arg(mount_path)
        .run_and_check();
    if let Err(e) = mount_result {
        // Detach the loop device if mounting failed.
        Dependency::Losetup
            .cmd()
            .arg("-d")
            .arg(loop_device)
            .run_and_check()
            .context("Failed to clean up loop device after mount failed")?;
        // After detaching the loop device, return mount error.
        return Err(e.into());
    }

    Ok(loop_device.to_string())
}

/// Helper function to unmount the extension image.
fn detach_device_and_unmount(device_path: String, mount_path: &Path) -> Result<(), Error> {
    Dependency::Umount
        .cmd()
        .arg(mount_path)
        .run_and_check()
        .context("Failed to unmount extension image")?;
    Dependency::Losetup
        .cmd()
        .arg("-d")
        .arg(device_path)
        .run_and_check()
        .context("Failed to detach loop device")?;
    Ok(())
}

#[cfg(test)]
mod tests {
    use super::*;

    use tempfile::TempDir;
    use url::Url;

    #[test]
    fn test_populate_extensions_empty() {
        // Test with no extensions
        let mut subsystem = ExtensionsSubsystem {
            staging_dir: TempDir::new().unwrap().path().to_path_buf(),
            ..Default::default()
        };
        let ctx = EngineContext::default();
        subsystem.populate_extensions(&ctx).unwrap();

        assert!(
            subsystem.extensions.is_empty(),
            "ExtensionsSubsystem extensions should be empty when there are no extensions in the Host Configuration"
        );
        assert!(
            subsystem.extensions_old.is_empty(),
            "ExtensionsSubsystem extensions_old should be empty when there are no extensions in the old Host Configuration"
        );
    }

    #[test]
    fn test_create_directories() {
        let subsystem = ExtensionsSubsystem {
            extensions: vec![
                // Sysext in /etc/extensions
                ExtensionData {
                    id: "sysext1".to_string(),
                    name: "sysext1".to_string(),
                    sha384: Sha384Hash::from("a".repeat(96)),
                    path: PathBuf::from("/etc/extensions/sysext1.raw"),
                    temp_path: PathBuf::from("/var/lib/extensions/.staging/sysext1.raw"),
                    ext_type: ExtensionType::Sysext,
                },
                // Sysext in /var/lib/extensions (default)
                ExtensionData {
                    id: "sysext2".to_string(),
                    name: "sysext2".to_string(),
                    sha384: Sha384Hash::from("b".repeat(96)),
                    path: PathBuf::from("/var/lib/extensions/sysext2.raw"),
                    temp_path: PathBuf::from("/var/lib/extensions/.staging/sysext2.raw"),
                    ext_type: ExtensionType::Sysext,
                },
                // Sysext in /.extra/sysext
                ExtensionData {
                    id: "sysext3".to_string(),
                    name: "sysext3".to_string(),
                    sha384: Sha384Hash::from("c".repeat(96)),
                    path: PathBuf::from("/.extra/sysext/sysext3.raw"),
                    temp_path: PathBuf::from("/var/lib/extensions/.staging/sysext3.raw"),
                    ext_type: ExtensionType::Sysext,
                },
                // Confext in /var/lib/confexts (default)
                ExtensionData {
                    id: "confext1".to_string(),
                    name: "confext1".to_string(),
                    sha384: Sha384Hash::from("d".repeat(96)),
                    path: PathBuf::from("/var/lib/confexts/confext1.raw"),
                    temp_path: PathBuf::from("/var/lib/extensions/.staging/confext1.raw"),
                    ext_type: ExtensionType::Confext,
                },
                // Confext in /usr/lib/confexts
                ExtensionData {
                    id: "confext2".to_string(),
                    name: "confext2".to_string(),
                    sha384: Sha384Hash::from("e".repeat(96)),
                    path: PathBuf::from("/usr/lib/confexts/confext2.raw"),
                    temp_path: PathBuf::from("/var/lib/extensions/.staging/confext2.raw"),
                    ext_type: ExtensionType::Confext,
                },
                // Confext in /usr/local/lib/confexts
                ExtensionData {
                    id: "confext3".to_string(),
                    name: "confext3".to_string(),
                    sha384: Sha384Hash::from("f".repeat(96)),
                    path: PathBuf::from("/usr/local/lib/confexts/confext3.raw"),
                    temp_path: PathBuf::from("/var/lib/extensions/.staging/confext3.raw"),
                    ext_type: ExtensionType::Confext,
                },
            ],
            ..Default::default()
        };

        let mount_path = TempDir::new().unwrap();
        assert!(!mount_path.path().join("etc/extensions").exists());
        assert!(!mount_path.path().join("var/lib/extensions").exists());
        assert!(!mount_path.path().join(".extra/sysext").exists());
        assert!(!mount_path.path().join("var/lib/confexts").exists());
        assert!(!mount_path.path().join("usr/lib/confexts").exists());
        assert!(!mount_path.path().join("usr/local/lib/confexts").exists());

        subsystem.create_directories(mount_path.path()).unwrap();
        assert!(mount_path.path().join("etc/extensions").exists());
        assert!(mount_path.path().join("var/lib/extensions").exists());
        assert!(mount_path.path().join(".extra/sysext").exists());
        assert!(mount_path.path().join("var/lib/confexts").exists());
        assert!(mount_path.path().join("usr/lib/confexts").exists());
        assert!(mount_path.path().join("usr/local/lib/confexts").exists());
    }

    #[test]
    fn test_update_host_configuration_sysexts() {
        let mut ctx = EngineContext::default();
        ctx.spec.os.sysexts = vec![
            Extension {
                url: Url::parse("https://example.com/sysext1.raw").unwrap(),
                sha384: Sha384Hash::from("a".repeat(96)),
                path: None,
            },
            Extension {
                url: Url::parse("https://example.com/sysext2.raw").unwrap(),
                sha384: Sha384Hash::from("b".repeat(96)),
                path: Some(PathBuf::from("/etc/extensions/sysext2.raw")),
            },
        ];

        let subsystem = ExtensionsSubsystem {
            extensions: vec![
                ExtensionData {
                    id: "sysext1".to_string(),
                    name: "sysext1".to_string(),
                    sha384: Sha384Hash::from("a".repeat(96)),
                    path: PathBuf::from("/var/lib/extensions/sysext1.raw"),
                    temp_path: PathBuf::from(EXTENSION_IMAGE_STAGING_DIRECTORY).join("sysext1.raw"),

                    ext_type: ExtensionType::Sysext,
                },
                ExtensionData {
                    id: "sysext2".to_string(),
                    name: "sysext2".to_string(),
                    sha384: Sha384Hash::from("b".repeat(96)),
                    path: PathBuf::from("/etc/extensions/sysext2.raw"),
                    temp_path: PathBuf::from(EXTENSION_IMAGE_STAGING_DIRECTORY).join("sysext2.raw"),

                    ext_type: ExtensionType::Sysext,
                },
            ],
            ..Default::default()
        };
        subsystem.update_host_configuration(&mut ctx).unwrap();

        for i in 0..subsystem.extensions.len() {
            assert_eq!(
                ctx.spec.os.sysexts[i].path,
                Some(subsystem.extensions[i].path.clone())
            )
        }
    }

    #[test]
    fn test_update_host_configuration_confexts() {
        let mut ctx = EngineContext::default();
        ctx.spec.os.confexts = vec![
            Extension {
                url: Url::parse("https://example.com/confext1.raw").unwrap(),
                sha384: Sha384Hash::from("a".repeat(96)),
                path: None,
            },
            Extension {
                url: Url::parse("https://example.com/confext2.raw").unwrap(),
                sha384: Sha384Hash::from("b".repeat(96)),
                path: Some(PathBuf::from("/usr/lib/confexts/confext2.raw")),
            },
        ];

        let subsystem = ExtensionsSubsystem {
            extensions: vec![
                ExtensionData {
                    id: "confext1".to_string(),
                    name: "confext1".to_string(),
                    sha384: Sha384Hash::from("a".repeat(96)),
                    path: PathBuf::from("/var/lib/confexts/confext1.raw"),
                    temp_path: PathBuf::from(EXTENSION_IMAGE_STAGING_DIRECTORY)
                        .join("confext1.raw"),
                    ext_type: ExtensionType::Confext,
                },
                ExtensionData {
                    id: "confext2".to_string(),
                    name: "confext2".to_string(),
                    sha384: Sha384Hash::from("b".repeat(96)),
                    path: PathBuf::from("/usr/lib/confexts/confext2.raw"),
                    temp_path: PathBuf::from("/var/lib/extensions/.staging/confext2.raw"),
                    ext_type: ExtensionType::Confext,
                },
            ],
            ..Default::default()
        };
        subsystem.update_host_configuration(&mut ctx).unwrap();

        for i in 0..subsystem.extensions.len() {
            assert_eq!(
                ctx.spec.os.confexts[i].path,
                Some(subsystem.extensions[i].path.clone())
            )
        }
    }
}

#[cfg(feature = "functional-test")]
#[cfg_attr(not(test), allow(unused_imports, dead_code))]
mod functional_test {
    use super::*;

    use sha2::{Digest, Sha384};
    use tempfile::{env::temp_dir, TempDir};
    use url::Url;

    use osutils::{
        filesystems::{MkfsFileSystemType, MountFileSystemType},
        mkfs, mount,
    };
    use pytest_gen::functional_test;
    use trident_api::constants::{DEFAULT_CONFEXT_DIRECTORY, DEFAULT_SYSEXT_DIRECTORY};

    /// Helper to create a minimal Discoverable Disk Image extension for testing
    fn create_test_extension_image(
        image_path: &Path,
        ext_name: &str,
        ext_type: &ExtensionType,
        ext_release_content: &str,
    ) -> Sha384Hash {
        // Format it as ext4
        Dependency::Mkfs
            .cmd()
            .args([
                "-t",
                "ext4",
                "-q",
                "-L",
                ext_name,
                image_path.to_str().unwrap(),
                "1M",
            ])
            .run_and_check()
            .unwrap();

        // Mount temporarily to write extension-release file
        let mount_point = TempDir::new().unwrap();
        Dependency::Mount
            .cmd()
            .args([
                "-o",
                "loop",
                image_path.to_str().unwrap(),
                mount_point.path().to_str().unwrap(),
            ])
            .run_and_check()
            .unwrap();

        // Copy the extension-release file structure
        let release_subdir = match ext_type {
            ExtensionType::Sysext => SYSEXT_EXTENSION_RELEASE_DIRECTORY,
            ExtensionType::Confext => CONFEXT_EXTENSION_RELEASE_DIRECTORY,
        };

        // Create a temporary directory for the extension content
        let release_dir = path::join_relative(mount_point.path(), release_subdir);
        fs::create_dir_all(&release_dir).unwrap();

        let release_file_path = release_dir.join(format!("{EXTENSION_RELEASE}.{ext_name}"));
        fs::write(&release_file_path, ext_release_content).unwrap();

        // Unmount
        Dependency::Umount
            .cmd()
            .arg(mount_point.path().to_str().unwrap())
            .run_and_check()
            .unwrap();

        // Compute SHA384 hash
        let image_contents = fs::read(image_path).unwrap();
        Sha384Hash::from(format!("{:x}", Sha384::digest(&image_contents)))
    }

    fn create_test_extensions(
        input: &[(Option<PathBuf>, &str, ExtensionType, &str, bool)],
    ) -> EngineContext {
        let mut output = EngineContext::default();
        for (file_path, ext_name, ext_type, ext_release_content, new) in input {
            let path = match file_path {
                Some(path) => path.clone(),
                None => NamedTempFile::new()
                    .unwrap()
                    .into_temp_path()
                    .keep()
                    .unwrap(),
            };
            let test_ext_hash =
                create_test_extension_image(&path, ext_name, ext_type, ext_release_content);
            match (ext_type, new) {
                (ExtensionType::Sysext, true) => output.spec.os.sysexts.push(Extension {
                    url: Url::from_file_path(path).unwrap(),
                    sha384: test_ext_hash,
                    path: file_path.clone(),
                }),
                (ExtensionType::Confext, true) => output.spec.os.confexts.push(Extension {
                    url: Url::from_file_path(path).unwrap(),
                    sha384: test_ext_hash,
                    path: file_path.clone(),
                }),
                (ExtensionType::Sysext, false) => output.spec_old.os.sysexts.push(Extension {
                    url: Url::from_file_path(path).unwrap(),
                    sha384: test_ext_hash,
                    path: file_path.clone(),
                }),
                (ExtensionType::Confext, false) => output.spec_old.os.confexts.push(Extension {
                    url: Url::from_file_path(path).unwrap(),
                    sha384: test_ext_hash,
                    path: file_path.clone(),
                }),
            }
        }
        output
    }

    #[functional_test]
    fn test_populate_extensions_new_success() {
        // Create test extension images
        let test_inputs = [
            (
                None,
                "my_sysext",
                ExtensionType::Sysext,
                "ID=_any\nSYSEXT_ID=my_sysext",
                true,
            ),
            (
                None,
                "my_confext",
                ExtensionType::Confext,
                "ID=_any\nCONFEXT_ID=my_confext",
                true,
            ),
        ];

        // Process extensions
        let ctx = create_test_extensions(&test_inputs);
        let mut subsystem = ExtensionsSubsystem {
            staging_dir: temp_dir(),
            ..Default::default()
        };
        subsystem.populate_extensions(&ctx).unwrap();

        // Verify results
        let subsystem_extensions = subsystem.extensions;
        let mut hc_extensions = ctx.spec.os.sysexts.clone();
        hc_extensions.extend(ctx.spec.os.confexts.clone());
        assert_eq!(hc_extensions.len(), subsystem_extensions.len());
        for (((_, name, expected_type, _, _), hc_ext), subsystem_ext) in test_inputs
            .iter()
            .zip(&hc_extensions)
            .zip(&subsystem_extensions)
        {
            assert_eq!(subsystem_ext.ext_type, *expected_type);
            assert_eq!(subsystem_ext.id, *name);
            assert_eq!(subsystem_ext.name, *name);
            assert_eq!(subsystem_ext.sha384, hc_ext.sha384);

            // Verify default path was set correctly
            let expected_dir = match expected_type {
                ExtensionType::Sysext => DEFAULT_SYSEXT_DIRECTORY,
                ExtensionType::Confext => DEFAULT_CONFEXT_DIRECTORY,
            };
            assert_eq!(
                subsystem_ext.path,
                PathBuf::from(expected_dir).join(format!("{}.raw", subsystem_ext.name))
            );
        }
    }

    #[functional_test]
    fn test_populate_extensions_existing_success() {
        // Create temporary test locations; note that 'populate' function does
        // not check the validity of the location as this happens in static and
        // dynamic validation.
        let temp_file1 = NamedTempFile::new()
            .unwrap()
            .into_temp_path()
            .keep()
            .unwrap();
        let temp_file2 = NamedTempFile::new()
            .unwrap()
            .into_temp_path()
            .keep()
            .unwrap();

        // Create test extension images
        let test_inputs = [
            (
                Some(temp_file1),
                "my_sysext",
                ExtensionType::Sysext,
                "ID=_any\nSYSEXT_ID=my_sysext",
                false,
            ),
            (
                Some(temp_file2),
                "my_confext",
                ExtensionType::Confext,
                "ID=_any\nCONFEXT_ID=my_confext",
                false,
            ),
        ];

        // Process extensions with new=false
        let ctx = create_test_extensions(&test_inputs);
        let mut subsystem = ExtensionsSubsystem {
            staging_dir: temp_dir(),
            ..Default::default()
        };
        subsystem.populate_extensions(&ctx).unwrap();

        // Verify results
        let subsystem_extensions = subsystem.extensions_old;
        let mut hc_extensions = ctx.spec_old.os.sysexts.clone();
        hc_extensions.extend(ctx.spec_old.os.confexts.clone());
        assert_eq!(hc_extensions.len(), subsystem_extensions.len());
        for (((_, name, expected_type, _, _), hc_ext), subsystem_ext) in test_inputs
            .iter()
            .zip(&hc_extensions)
            .zip(&subsystem_extensions)
        {
            assert_eq!(subsystem_ext.ext_type, *expected_type);
            assert_eq!(subsystem_ext.id, *name);
            assert_eq!(subsystem_ext.name, *name);
            assert_eq!(&subsystem_ext.sha384, &hc_ext.sha384);
            assert_eq!(&subsystem_ext.path, hc_ext.path.as_ref().unwrap());
        }
    }

    #[functional_test]
    fn test_populate_extensions_sha384_mismatch() {
        // Create an extension image
        let temp_file = NamedTempFile::new()
            .unwrap()
            .into_temp_path()
            .keep()
            .unwrap();
        let actual_hash = create_test_extension_image(
            &temp_file,
            "test_ext",
            &ExtensionType::Sysext,
            "ID=_any\nSYSEXT_ID=test_ext",
        );

        // Create Extension with incorrect hash
        let wrong_hash = Sha384Hash::from("a".repeat(96));
        let extension_url = Url::from_file_path(&temp_file).unwrap();
        let hc_extension = Extension {
            url: extension_url.clone(),
            sha384: wrong_hash.clone(),
            path: None,
        };

        // Attempt to process - should fail due to hash mismatch
        let mut ctx = EngineContext::default();
        ctx.spec.os.sysexts = vec![hc_extension];
        let mut subsystem = ExtensionsSubsystem {
            staging_dir: temp_dir(),
            ..Default::default()
        };
        let error = subsystem.populate_extensions(&ctx).unwrap_err().to_string();

        assert_eq!(error, format!("SHA384 mismatch for extension image at '{extension_url}': expected {wrong_hash}, got {actual_hash}"));
    }

    // Location of existing ext doesn't exist
    #[functional_test]
    fn test_populate_extensions_nonexistent_path() {
        let temp_file = NamedTempFile::new()
            .unwrap()
            .into_temp_path()
            .keep()
            .unwrap();
        let hash = create_test_extension_image(
            &temp_file,
            "test_ext",
            &ExtensionType::Sysext,
            "ID=_any\nSYSEXT_ID=test_ext",
        );

        // Create Extension
        let ext_url = Url::from_file_path(&temp_file).unwrap();
        let ext_path = PathBuf::from("/etc/extensions/test_ext.raw"); // No file exists at this path
        let hc_extension = Extension {
            url: ext_url.clone(),
            sha384: hash,
            path: Some(ext_path.clone()),
        };

        // Attempt to process as an existing Extension
        let mut ctx = EngineContext::default();
        ctx.spec_old.os.sysexts = vec![hc_extension];
        let mut subsystem = ExtensionsSubsystem {
            staging_dir: temp_dir(),
            ..Default::default()
        };
        let error = subsystem.populate_extensions(&ctx).unwrap_err().to_string();

        assert_eq!(error, format!("Expected to find extension image from URL '{ext_url}' at path '{}', but path does not exist", ext_path.display()));
    }

    #[functional_test]
    fn test_set_up_extensions_add() {
        // Test adding new extensions
        let mount_path = TempDir::new().unwrap();
        let staging_dir = path::join_relative(mount_path.path(), EXTENSION_IMAGE_STAGING_DIRECTORY);
        fs::create_dir_all(&staging_dir).unwrap();

        // Create a new extension in staging directory
        let temp_file = NamedTempFile::new_in(&staging_dir).unwrap();
        let ext_hash = create_test_extension_image(
            temp_file.path(),
            "new_ext",
            &ExtensionType::Sysext,
            "ID=_any\nSYSEXT_ID=new_ext",
        );

        let target_path = PathBuf::from("/var/lib/extensions/new_ext.raw");
        let subsystem = ExtensionsSubsystem {
            extensions: vec![ExtensionData {
                id: "new_ext".to_string(),
                name: "new_ext".to_string(),
                sha384: ext_hash,
                path: target_path.clone(),
                temp_path: temp_file.path().to_path_buf(),
                ext_type: ExtensionType::Sysext,
            }],
            ..Default::default()
        };

        // Create necessary directories
        subsystem.create_directories(mount_path.path()).unwrap();

        // Run set_up_extensions
        subsystem
            .set_up_extensions(mount_path.path(), ServicingType::CleanInstall)
            .unwrap();

        // Verify the extension was copied to the target location
        assert!(
            path::join_relative(mount_path.path(), &target_path).exists(),
            "Extension should be copied to target"
        );
        // Verify that fs::rename was used, so temporary file should not exist anymore.
        assert!(
            !temp_file.path().exists(),
            "Temporary extension file should no longer exist."
        );
    }

    #[functional_test]
    fn test_set_up_extensions_add_duplicate_id() {
        // Test adding new extensions where a sysext and confext have the same ID
        let mount_path = TempDir::new().unwrap();
        let staging_dir = path::join_relative(mount_path.path(), EXTENSION_IMAGE_STAGING_DIRECTORY);
        fs::create_dir_all(&staging_dir).unwrap();

        // Create a sysext and confext with the same "ID"
        let sysext_file = NamedTempFile::new_in(&staging_dir).unwrap();
        let sysext_hash = create_test_extension_image(
            sysext_file.path(),
            "new_ext",
            &ExtensionType::Sysext,
            "ID=_any\nSYSEXT_ID=new_ext",
        );
        let confext_file = NamedTempFile::new_in(&staging_dir).unwrap();
        let confext_hash = create_test_extension_image(
            confext_file.path(),
            "new_ext",
            &ExtensionType::Confext,
            "ID=_any\nCONFEXT_ID=new_ext",
        );

        let sysext_target_path = PathBuf::from("/etc/extensions/new_ext.raw");
        let confext_target_path = PathBuf::from("/usr/lib/confexts/new_ext.raw");
        let subsystem = ExtensionsSubsystem {
            extensions: vec![
                ExtensionData {
                    id: "new_ext".to_string(),
                    name: "new_ext".to_string(),
                    sha384: sysext_hash,
                    path: sysext_target_path.clone(),
                    temp_path: sysext_file.path().to_path_buf(),
                    ext_type: ExtensionType::Sysext,
                },
                ExtensionData {
                    id: "new_ext".to_string(),
                    name: "new_ext".to_string(),
                    sha384: confext_hash,
                    path: confext_target_path.clone(),
                    temp_path: confext_file.path().to_path_buf(),
                    ext_type: ExtensionType::Confext,
                },
            ],
            ..Default::default()
        };

        // Create necessary directories
        subsystem.create_directories(mount_path.path()).unwrap();

        // Run set_up_extensions
        subsystem
            .set_up_extensions(mount_path.path(), ServicingType::CleanInstall)
            .unwrap();

        // Verify the extensions were copied to their target locations
        assert!(
            path::join_relative(mount_path.path(), &sysext_target_path).exists(),
            "Sysext should be copied to target OS"
        );
        assert!(
            path::join_relative(mount_path.path(), &confext_target_path).exists(),
            "Confext should be copied to target OS"
        );

        // Verify that the temporary extension images don't exist anymore (were
        // renamed).
        assert!(
            !sysext_file.path().exists(),
            "Temporary sysext file should not exist anymore"
        );
        assert!(
            !confext_file.path().exists(),
            "Temporary confext file should not exist anymore"
        );
    }

    #[functional_test]
    fn test_set_up_extensions_remove_old() {
        // Create an old extension file
        let old_ext_dir = TempDir::new().unwrap();
        let old_ext = NamedTempFile::new_in(&old_ext_dir).unwrap();
        let ext_hash = create_test_extension_image(
            old_ext.path(),
            "old_ext",
            &ExtensionType::Sysext,
            "ID=_any\nSYSEXT_ID=old_ext",
        );
        let subsystem = ExtensionsSubsystem {
            extensions_old: vec![ExtensionData {
                id: "old_ext".to_string(),
                name: "old_ext".to_string(),
                sha384: ext_hash,
                path: old_ext.path().to_path_buf(),
                temp_path: old_ext.path().to_path_buf(),
                ext_type: ExtensionType::Sysext,
            }],
            ..Default::default()
        };

        let mount_path = TempDir::new().unwrap();
        // Create necessary directories
        subsystem.create_directories(mount_path.path()).unwrap();
        // Run set_up_extensions with A/B update (should NOT remove old extensions)
        subsystem
            .set_up_extensions(mount_path.path(), ServicingType::AbUpdate)
            .unwrap();
        // Verify the extension still exists
        assert!(
            old_ext.path().exists(),
            "Old extension should still exist in its original location"
        );
        // Verify that nothing has been copied to the target OS.
        assert!(mount_path.path().read_dir().unwrap().next().is_none());

        // Run set_up_extensions with RuntimeUpdate (should remove old extensions)
        subsystem
            .set_up_extensions(mount_path.path(), ServicingType::RuntimeUpdate)
            .unwrap();
        // Verify the extension was removed
        assert!(!old_ext.path().exists(), "Old extension should be removed");
        // Verify that nothing has been copied to the target OS.
        assert!(mount_path.path().read_dir().unwrap().next().is_none());
    }

    #[functional_test]
    fn test_set_up_extensions_update_replace_ab_update() {
        // Test scenario where an old sysext and a new sysext match on ID, and
        // an update is required (mismatched hashes), on an A/B update.
        // Create old extension.
        let old_ext_dir = TempDir::new().unwrap();
        let old_ext = NamedTempFile::new_in(old_ext_dir.path()).unwrap();
        let old_hash = create_test_extension_image(
            old_ext.path(),
            "old_ext",
            &ExtensionType::Sysext,
            "ID=_any\nSYSEXT_ID=my_ext",
        );

        // Create new version with different content
        let mount_path = TempDir::new().unwrap();
        let staging_dir = path::join_relative(mount_path.path(), EXTENSION_IMAGE_STAGING_DIRECTORY);
        fs::create_dir_all(&staging_dir).unwrap();
        let new_ext = NamedTempFile::new_in(&staging_dir).unwrap();
        let new_hash = create_test_extension_image(
            new_ext.path(),
            "updated_ext",
            &ExtensionType::Sysext,
            "ID=_any\nSYSEXT_ID=my_ext",
        );

        let target_path = "/var/lib/extensions/updated_ext.raw";
        let subsystem = ExtensionsSubsystem {
            extensions: vec![ExtensionData {
                id: "my_ext".to_string(), // Matching ID
                name: "updated_ext".to_string(),
                sha384: new_hash,
                path: PathBuf::from(target_path),
                temp_path: new_ext.path().to_path_buf(),
                ext_type: ExtensionType::Sysext,
            }],
            extensions_old: vec![ExtensionData {
                id: "my_ext".to_string(), // Matching ID
                name: "old_ext".to_string(),
                sha384: old_hash,
                path: old_ext.path().to_path_buf(),
                temp_path: old_ext.path().to_path_buf(),
                ext_type: ExtensionType::Sysext,
            }],
            ..Default::default()
        };

        // Create necessary directories
        subsystem.create_directories(mount_path.path()).unwrap();
        // Run set_up_extensions; A/B update
        subsystem
            .set_up_extensions(mount_path.path(), ServicingType::AbUpdate)
            .unwrap();

        // Verify old extension was NOT removed, since servicing type is A/B update
        assert!(
            old_ext.path().exists(),
            "Old extension should not be removed from the servicing OS"
        );

        // Verify new extension was copied
        assert!(
            path::join_relative(mount_path.path(), target_path).exists(),
            "New extension should be copied"
        );
    }

    #[functional_test]
    fn test_set_up_extensions_update_replace_hotpatch() {
        // Test scenario where an old sysext and a new sysext match on ID, and
        // an update is required (mismatched hashes), on a hot patch update.
        // Create old extension.
        let old_ext_dir = TempDir::new().unwrap();
        let old_ext = NamedTempFile::new_in(old_ext_dir.path()).unwrap();
        let old_hash = create_test_extension_image(
            old_ext.path(),
            "old_ext",
            &ExtensionType::Sysext,
            "ID=_any\nSYSEXT_ID=my_ext",
        );

        // Create new version with different content
        let mount_path = TempDir::new().unwrap();
        let staging_dir = path::join_relative(mount_path.path(), EXTENSION_IMAGE_STAGING_DIRECTORY);
        fs::create_dir_all(&staging_dir).unwrap();
        let new_ext = NamedTempFile::new_in(&staging_dir).unwrap();
        let new_hash = create_test_extension_image(
            new_ext.path(),
            "updated_ext",
            &ExtensionType::Sysext,
            "ID=_any\nSYSEXT_ID=my_ext",
        );

        let target_path = "/var/lib/extensions/updated_ext.raw";
        let subsystem = ExtensionsSubsystem {
            extensions: vec![ExtensionData {
                id: "my_ext".to_string(), // Matching ID
                name: "updated_ext".to_string(),
                sha384: new_hash,
                path: PathBuf::from(target_path),
                temp_path: new_ext.path().to_path_buf(),
                ext_type: ExtensionType::Sysext,
            }],
            extensions_old: vec![ExtensionData {
                id: "my_ext".to_string(), // Matching ID
                name: "old_ext".to_string(),
                sha384: old_hash,
                path: old_ext.path().to_path_buf(),
                temp_path: old_ext.path().to_path_buf(),
                ext_type: ExtensionType::Sysext,
            }],
            ..Default::default()
        };

        // Create necessary directories
        subsystem.create_directories(mount_path.path()).unwrap();
        // Run set_up_extensions; runtime update
        subsystem
            .set_up_extensions(mount_path.path(), ServicingType::RuntimeUpdate)
            .unwrap();

        // Verify old extension was removed, since servicing type is not A/B
        // update (or Clean Install).
        assert!(
            !old_ext.path().exists(),
            "Old extension should be removed from the servicing OS"
        );

        // Verify new extension exists on the target OS
        assert!(
            path::join_relative(mount_path.path(), target_path).exists(),
            "New extension should be copied"
        );
    }

    #[functional_test]
    fn test_set_up_extensions_update_maintain_ab_update() {
        // Test scenario where an old sysext and a new sysext match on ID, and
        // an update is NOT required (matching hashes).
        // Create servicing OS filesystem
        let loopback = NamedTempFile::new().unwrap();
        loopback.as_file().set_len(1024 * 1024).unwrap();
        mkfs::run(loopback.path(), MkfsFileSystemType::Ext4).unwrap();

        let old_ext_mount = Path::new("/mnt/tmpfs");
        fs::create_dir_all(old_ext_mount).unwrap();
        mount::mount(
            "tmpfs",
            old_ext_mount,
            MountFileSystemType::Tmpfs,
            &["size=1M".into()],
        )
        .unwrap();

        // Create old extension
        let old_ext = NamedTempFile::new_in(old_ext_mount).unwrap();
        let hash = create_test_extension_image(
            old_ext.path(),
            "my_ext",
            &ExtensionType::Sysext,
            "ID=_any\nSYSEXT_ID=my_ext",
        );

        let target_path = "/etc/extensions/updated_ext.raw";
        let subsystem = ExtensionsSubsystem {
            extensions: vec![ExtensionData {
                id: "my_ext".to_string(),
                name: "my_ext".to_string(),
                sha384: hash.clone(),
                path: PathBuf::from(target_path),
                temp_path: old_ext.path().to_path_buf(), // Sysext exists on servicing OS, so temp_path should point to this file.
                ext_type: ExtensionType::Sysext,
            }],
            extensions_old: vec![ExtensionData {
                id: "my_ext".to_string(),
                name: "my_ext".to_string(),
                sha384: hash,
                path: old_ext.path().to_path_buf(),
                temp_path: old_ext.path().to_path_buf(),
                ext_type: ExtensionType::Sysext,
            }],
            ..Default::default()
        };

        let mount_path = TempDir::new().unwrap();
        // Create necessary directories
        subsystem.create_directories(mount_path.path()).unwrap();
        // Run set_up_extensions
        subsystem
            .set_up_extensions(mount_path.path(), ServicingType::AbUpdate)
            .unwrap();

        // Verify old extension was not removed. Since old extension exists on a
        // separate filesystem, rename should fail and file should be copied.
        assert!(
            old_ext.path().exists(),
            "Old extension should not be removed from the servicing OS"
        );

        // Verify old extension was copied to target OS
        assert!(
            path::join_relative(mount_path.path(), target_path).exists(),
            "Old extension should be copied"
        );
        assert_eq!(
            fs::read(&old_ext).unwrap(),
            fs::read(path::join_relative(mount_path.path(), target_path)).unwrap(),
            "Old extension should match version on target OS"
        );

        // Clean-up
        drop(old_ext);
        mount::umount(old_ext_mount, true).unwrap();
    }

    #[functional_test]
    fn test_set_up_extensions_update_maintain_hotpatch() {
        // Test scenario where an old sysext and a new sysext match on ID, and
        // an update is NOT required (matching hashes), on a hot patch update.
        // Create old extension.
        let old_ext_dir = TempDir::new().unwrap();
        let old_ext = NamedTempFile::new_in(&old_ext_dir).unwrap();
        let hash = create_test_extension_image(
            old_ext.path(),
            "my_ext",
            &ExtensionType::Sysext,
            "ID=_any\nSYSEXT_ID=my_ext",
        );

        let target_path = "/etc/extensions/updated_ext.raw";
        let subsystem = ExtensionsSubsystem {
            extensions: vec![ExtensionData {
                id: "my_ext".to_string(),
                name: "my_ext".to_string(),
                sha384: hash.clone(),
                path: PathBuf::from(target_path),
                temp_path: old_ext.path().to_path_buf(), // Sysext exists on servicing OS, so temp_path should point to this file.
                ext_type: ExtensionType::Sysext,
            }],
            extensions_old: vec![ExtensionData {
                id: "my_ext".to_string(),
                name: "my_ext".to_string(),
                sha384: hash,
                path: old_ext.path().to_path_buf(),
                temp_path: old_ext.path().to_path_buf(),
                ext_type: ExtensionType::Sysext,
            }],
            ..Default::default()
        };

        let mount_path = TempDir::new().unwrap();
        // Create necessary directories
        subsystem.create_directories(mount_path.path()).unwrap();
        // Run set_up_extensions
        subsystem
            .set_up_extensions(mount_path.path(), ServicingType::RuntimeUpdate)
            .unwrap();

        // Verify old extension was removed. Since servicing OS == target OS,
        // rename should succeed.
        assert!(
            !old_ext.path().exists(),
            "Old extension should be removed from the servicing OS"
        );

        // Verify extension exists at new location on target OS
        assert!(
            path::join_relative(mount_path.path(), target_path).exists(),
            "Extension should be at new location"
        );
    }
}<|MERGE_RESOLUTION|>--- conflicted
+++ resolved
@@ -96,7 +96,10 @@
         "extensions"
     }
 
-<<<<<<< HEAD
+    fn runs_on(&self, _ctx: &EngineContext) -> &[ServicingType] {
+        RUNS_ON_ALL
+    }
+
     fn prepare(&mut self, ctx: &EngineContext) -> Result<(), TridentError> {
         if ctx.servicing_type != ServicingType::HotPatch {
             return Ok(());
@@ -106,16 +109,7 @@
         fs::remove_dir_all(&self.staging_dir).structured(InternalError::Internal(
             "Failed to remove extension image staging directory",
         ))?;
-=======
-    fn runs_on(&self, _ctx: &EngineContext) -> &[ServicingType] {
-        RUNS_ON_ALL
-    }
-
-    fn provision(&mut self, ctx: &EngineContext, mount_path: &Path) -> Result<(), TridentError> {
-        // Define staging directory, in which extension images will be downloaded.
-        let staging_dir = path::join_relative(mount_path, EXTENSION_IMAGE_STAGING_DIRECTORY);
-
->>>>>>> 4f30fe01
+
         // Download new extension images. Mount and process all extension images.
         self.populate_extensions(ctx)
             .structured(InternalError::PopulateExtensionImages)?;
