--- conflicted
+++ resolved
@@ -1,12 +1,6 @@
 use std::time::Instant;
 
-<<<<<<< HEAD
-use log::{debug, info, trace, warn};
-#[cfg(feature = "grpc-dangerous")]
-use tokio::sync::mpsc;
-=======
 use log::{debug, info, warn};
->>>>>>> 3ea182f2
 
 use osutils::efivar;
 use trident_api::{
