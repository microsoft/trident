[package]
name = "trident"
version = "0.21.0"
edition = "2024"
publish = false
rust-version = "1.85.0"
license = "MIT"


[dependencies]
anyhow = { version = "1.0.94", features = ["backtrace"] }
chrono = { version = "0.4.38", features = ["serde"] }
clap = { version = "4.4.18", features = ["derive"] }
configparser = { version = "3.1.0", features = ["indexmap"] }
const_format = "0.2.33"
derive_more = "0.99.19"
docker_credential = { version = "1.0.1", optional = true }
duct = "0.13.7"
enumflags2 = { version = "0.7", features = ["serde"] }
env_logger = "0.11.5"
glob = "0.3.1"
lazy_static = "1.5.0"
libc = "0.2.167"
log = "0.4.22"
maplit = "1.0.2"
netplan-types = "0.5.0"
nix = { version = "0.29.0", default-features = false, features = [
    "fs",
    "user",
] }
oci-client = "0.15.0"
procfs = "0.17.0"
rayon = "1.10"
regex = "1.11.1"
reqwest = { version = "0.12.9", default-features = false, features = [
    "blocking",
    "default-tls",
    "charset",
] } # "http2" is enabled by default but causes a (false positive) CG alert
sha2 = "0.10.8"
serde = { version = "1.0.215", features = ["derive"] }
serde_json = "1.0"
serde_yaml = "0.9.34"
sha2 = "0.10.8"
sqlite = "0.36.1"
strum = "0.26.3"
strum_macros = "0.26.4"
sys-mount = { version = "3.0.1", default-features = false } # Disable loop device feature
sysinfo = "0.30.13"
systemd-journal-logger = "2.2.2"
tar = "0.4.43"
tempfile = "3.14.0"
tera = "1.20.0"
<<<<<<< HEAD
tokio = { version = "1.43.1", features = ["rt-multi-thread"] }
=======
>>>>>>> 880af6cf
tracing = "0.1.41"
tracing-subscriber = { version = "0.3.19", features = ["json"] }
url = { version = "2.5.4", features = ["serde"] }
uuid = { version = "1.11.0", features = ["v4", "serde"] }
zstd = "0.13.3"

sysdefs = { path = "../sysdefs" }
osutils = { path = "../osutils" }
trident_api = { path = "../trident_api" }

# gRPC API Dependencies
tokio = { version = "1.47.1", features = ["full"] }

# Optional dependencies used by functional tests
indoc = { version = "2.0.5", optional = true }
inventory = { version = "0.3.15", optional = true }
pytest_gen = { path = "../pytest_gen", optional = true }

# Optional dependencies
pytest = { path = "../pytest", optional = true }
<<<<<<< HEAD
prost = { version = "0.13.4", optional = true }
tonic = { version = "0.12.3", optional = true }
tokio-stream = { version = "0.1.17", optional = true }
=======
>>>>>>> 880af6cf

[build-dependencies]
osutils = { path = "../osutils" }

[dev-dependencies]
indoc = "2"
maplit = "1.0.2"
mockito = "1.6.1"
osutils = { path = "../osutils", features = ["test-utilities"] }
sha2 = "0.10.8"


[features]
dangerous-options = ["trident_api/dangerous-options", "docker_credential"]
sysupdate = ["trident_api/sysupdate"]
functional-test = [
    "pytest",
    "pytest_gen",
    "osutils/functional-test",
    "indoc",
    "inventory",
]
pytest-generator = ["pytest", "osutils/pytest-generator"]<|MERGE_RESOLUTION|>--- conflicted
+++ resolved
@@ -51,10 +51,6 @@
 tar = "0.4.43"
 tempfile = "3.14.0"
 tera = "1.20.0"
-<<<<<<< HEAD
-tokio = { version = "1.43.1", features = ["rt-multi-thread"] }
-=======
->>>>>>> 880af6cf
 tracing = "0.1.41"
 tracing-subscriber = { version = "0.3.19", features = ["json"] }
 url = { version = "2.5.4", features = ["serde"] }
@@ -75,12 +71,6 @@
 
 # Optional dependencies
 pytest = { path = "../pytest", optional = true }
-<<<<<<< HEAD
-prost = { version = "0.13.4", optional = true }
-tonic = { version = "0.12.3", optional = true }
-tokio-stream = { version = "0.1.17", optional = true }
-=======
->>>>>>> 880af6cf
 
 [build-dependencies]
 osutils = { path = "../osutils" }
