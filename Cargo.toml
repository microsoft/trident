<<<<<<< HEAD
[package]
name = "trident"
version = "0.3.0"
edition = "2021"
publish = false
rust-version = "1.72.0"


[dependencies]
anyhow = { version = "1.0.94", features = ["backtrace"] }
chrono = { version = "0.4.38", features = ["serde"] }
clap = { version = "4.4.18", features = ["derive"] }
configparser = { version = "3.1.0", features = ["indexmap"] }
const_format = "0.2.33"
derive_more = "0.99.19"
docker_credential = { version = "1.0.1", optional = true }
duct = "0.13.7"
enumflags2 = { version = "0.7", features = ["serde"] }
env_logger = "0.11.5"
glob = "0.3.1"
lazy_static = "1.5.0"
libc = "0.2.167"
log = "0.4.22"
maplit = "1.0.2"
netplan-types = "0.5.0"
nix = { version = "0.29.0", default-features = false, features = [
    "fs",
    "user",
] }
oci-client = "0.15.0"
procfs = "0.17.0"
rayon = "1.10"
regex = "1.11.1"
reqwest = { version = "0.12.9", default-features = false, features = [
    "blocking",
    "default-tls",
    "charset",
] } # "http2" is enabled by default but causes a (false positive) CG alert
serde = { version = "1.0.215", features = ["derive"] }
serde_json = "1.0"
serde_yaml = "0.9.34"
sqlite = "0.36.1"
strum = "0.26.3"
strum_macros = "0.26.4"
sys-mount = { version = "3.0.1", default-features = false } # Disable loop device feature
sysinfo = "0.30.13"
tar = "0.4.43"
tempfile = "3.14.0"
tokio = { version = "1.43.1", features = ["rt-multi-thread"] }
tracing = "0.1.41"
tracing-subscriber = { version = "0.3.19", features = ["json"] }
url = { version = "2.5.4", features = ["serde"] }
uuid = { version = "1.11.0", features = ["v4", "serde"] }

sysdefs = { path = "sysdefs" }
osutils = { path = "osutils" }
setsail = { path = "setsail", optional = true }
trident_api = { path = "trident_api" }
harpoon = { path = "harpoon" }

# Optional dependencies used by functional tests
indoc = { version = "2.0.5", optional = true }
inventory = { version = "0.3.15", optional = true }
pytest_gen = { path = "pytest_gen", optional = true }

# Optional dependencies used for grpc
pytest = { path = "pytest", optional = true }
prost = { version = "0.13.4", optional = true }
tonic = { version = "0.12.3", optional = true }
tokio-stream = { version = "0.1.17", optional = true }
etc-os-release = "0.1.0"
sha2 = "0.10.8"
zstd = "0.13.3"

[build-dependencies]
tonic-build = { version = "0.12.3", optional = true }
osutils = { path = "osutils" }

[dev-dependencies]
indoc = "2"
maplit = "1.0.2"
mockito = "1.6.1"
osutils = { path = "osutils", features = ["test-utilities"] }
sha2 = "0.10.8"


[features]
dangerous-options = [
    "trident_api/dangerous-options",
    "setsail/dangerous-options",
    "docker_credential",
]
sysupdate = ["trident_api/sysupdate"]
functional-test = [
    "pytest",
    "pytest_gen",
    "osutils/functional-test",
    "indoc",
    "inventory",
=======
[workspace]
resolver = "2"
default-members = [
    "crates/trident",
>>>>>>> 4b8a7c06
]

members = [
    "crates/trident",
    "crates/trident_api",
    "crates/setsail",
    "crates/osutils",
    "crates/docbuilder",
    "crates/pytest",
    "crates/pytest_gen",
    "crates/harpoon",
    "crates/sysdefs",
]<|MERGE_RESOLUTION|>--- conflicted
+++ resolved
@@ -1,109 +1,7 @@
-<<<<<<< HEAD
-[package]
-name = "trident"
-version = "0.3.0"
-edition = "2021"
-publish = false
-rust-version = "1.72.0"
-
-
-[dependencies]
-anyhow = { version = "1.0.94", features = ["backtrace"] }
-chrono = { version = "0.4.38", features = ["serde"] }
-clap = { version = "4.4.18", features = ["derive"] }
-configparser = { version = "3.1.0", features = ["indexmap"] }
-const_format = "0.2.33"
-derive_more = "0.99.19"
-docker_credential = { version = "1.0.1", optional = true }
-duct = "0.13.7"
-enumflags2 = { version = "0.7", features = ["serde"] }
-env_logger = "0.11.5"
-glob = "0.3.1"
-lazy_static = "1.5.0"
-libc = "0.2.167"
-log = "0.4.22"
-maplit = "1.0.2"
-netplan-types = "0.5.0"
-nix = { version = "0.29.0", default-features = false, features = [
-    "fs",
-    "user",
-] }
-oci-client = "0.15.0"
-procfs = "0.17.0"
-rayon = "1.10"
-regex = "1.11.1"
-reqwest = { version = "0.12.9", default-features = false, features = [
-    "blocking",
-    "default-tls",
-    "charset",
-] } # "http2" is enabled by default but causes a (false positive) CG alert
-serde = { version = "1.0.215", features = ["derive"] }
-serde_json = "1.0"
-serde_yaml = "0.9.34"
-sqlite = "0.36.1"
-strum = "0.26.3"
-strum_macros = "0.26.4"
-sys-mount = { version = "3.0.1", default-features = false } # Disable loop device feature
-sysinfo = "0.30.13"
-tar = "0.4.43"
-tempfile = "3.14.0"
-tokio = { version = "1.43.1", features = ["rt-multi-thread"] }
-tracing = "0.1.41"
-tracing-subscriber = { version = "0.3.19", features = ["json"] }
-url = { version = "2.5.4", features = ["serde"] }
-uuid = { version = "1.11.0", features = ["v4", "serde"] }
-
-sysdefs = { path = "sysdefs" }
-osutils = { path = "osutils" }
-setsail = { path = "setsail", optional = true }
-trident_api = { path = "trident_api" }
-harpoon = { path = "harpoon" }
-
-# Optional dependencies used by functional tests
-indoc = { version = "2.0.5", optional = true }
-inventory = { version = "0.3.15", optional = true }
-pytest_gen = { path = "pytest_gen", optional = true }
-
-# Optional dependencies used for grpc
-pytest = { path = "pytest", optional = true }
-prost = { version = "0.13.4", optional = true }
-tonic = { version = "0.12.3", optional = true }
-tokio-stream = { version = "0.1.17", optional = true }
-etc-os-release = "0.1.0"
-sha2 = "0.10.8"
-zstd = "0.13.3"
-
-[build-dependencies]
-tonic-build = { version = "0.12.3", optional = true }
-osutils = { path = "osutils" }
-
-[dev-dependencies]
-indoc = "2"
-maplit = "1.0.2"
-mockito = "1.6.1"
-osutils = { path = "osutils", features = ["test-utilities"] }
-sha2 = "0.10.8"
-
-
-[features]
-dangerous-options = [
-    "trident_api/dangerous-options",
-    "setsail/dangerous-options",
-    "docker_credential",
-]
-sysupdate = ["trident_api/sysupdate"]
-functional-test = [
-    "pytest",
-    "pytest_gen",
-    "osutils/functional-test",
-    "indoc",
-    "inventory",
-=======
 [workspace]
 resolver = "2"
 default-members = [
     "crates/trident",
->>>>>>> 4b8a7c06
 ]
 
 members = [
